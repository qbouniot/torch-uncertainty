--- conflicted
+++ resolved
@@ -10,16 +10,10 @@
 from torch.utils.data import DataLoader, random_split
 from torchvision.datasets import CIFAR10, SVHN
 
-<<<<<<< HEAD
 from torch_uncertainty.datasets import AggregatedDataset
 from torch_uncertainty.datasets.classification import CIFAR10C, CIFAR10H
 from torch_uncertainty.transforms import Cutout
-=======
-from ..datasets import AggregatedDataset
-from ..datasets.classification import CIFAR10C, CIFAR10H
-from ..transforms import Cutout
 from .abstract import AbstractDataModule
->>>>>>> 97695b90
 
 
 class CIFAR10DataModule(AbstractDataModule):
@@ -207,21 +201,8 @@
             )
         return self._data_loader(self.train, shuffle=True)
 
-<<<<<<< HEAD
-    def val_dataloader(self) -> DataLoader:
-        r"""Gets the validation dataloader for CIFAR10.
-
-        Returns:
-            DataLoader: CIFAR10 validation dataloader.
-        """
-        return self._data_loader(self.val)
-
     def test_dataloader(self) -> list[DataLoader]:
-        r"""Get the test dataloaders for CIFAR10.
-=======
-    def test_dataloader(self) -> List[DataLoader]:
         r"""Get test dataloaders.
->>>>>>> 97695b90
 
         Return:
             List[DataLoader]: test set for in distribution data
