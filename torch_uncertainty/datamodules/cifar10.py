--- conflicted
+++ resolved
@@ -17,12 +17,7 @@
 from .abstract import AbstractDataModule
 
 
-<<<<<<< HEAD
-# fmt: on
 class CIFAR10DataModule(AbstractDataModule):
-=======
-class CIFAR10DataModule(LightningDataModule):
->>>>>>> 0ca69661
     """DataModule for CIFAR10.
 
     Args:
@@ -74,17 +69,9 @@
             persistent_workers=persistent_workers,
         )
 
-<<<<<<< HEAD
-=======
-        if isinstance(root, str):
-            root = Path(root)
-        self.root: Path = root
-        self.evaluate_ood = evaluate_ood
-        self.batch_size = batch_size
->>>>>>> 0ca69661
         self.val_split = val_split
         self.num_dataloaders = num_dataloaders
-        self.ood_detection = ood_detection
+        self.evaluate_ood = evaluate_ood
 
         if test_alt == "c":
             self.dataset = CIFAR10C
@@ -240,25 +227,12 @@
         parent_parser: ArgumentParser,
         **kwargs: Any,
     ) -> ArgumentParser:
-<<<<<<< HEAD
         p = super().add_argparse_args(parent_parser)
 
         # Arguments for CIFAR10
-=======
-        p = parent_parser.add_argument_group("datamodule")
-        p.add_argument("--root", type=str, default="./data/")
-        p.add_argument("--batch_size", type=int, default=128)
-        p.add_argument("--val_split", type=float, default=0.0)
-        p.add_argument("--num_workers", type=int, default=4)
-        p.add_argument("--evaluate_ood", action="store_true")
->>>>>>> 0ca69661
         p.add_argument("--cutout", type=int, default=0)
         p.add_argument("--auto_augment", type=str)
         p.add_argument("--test_alt", choices=["c", "h"], default=None)
-        p.add_argument(
-            "--severity", dest="corruption_severity", type=int, default=None
-        )
-        p.add_argument(
-            "--evaluate_ood", dest="ood_detection", action="store_true"
-        )
+        p.add_argument("--severity", dest="corruption_severity", type=int, default=None)
+        p.add_argument("--evaluate_ood", action="store_true")
         return parent_parser