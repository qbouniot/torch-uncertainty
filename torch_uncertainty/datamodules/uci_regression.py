from argparse import ArgumentParser
from functools import partial
from pathlib import Path
from typing import Any, Optional, Tuple, Union

from torch import Generator
from torch.utils.data import random_split

from ..datasets.regression import UCIRegression
from .abstract import AbstractDataModule


<<<<<<< HEAD
# fmt: on
=======
>>>>>>> de8a8c52
class UCIDataModule(AbstractDataModule):
    """The UCI regression datasets.

    Args:
        root (string): Root directory of the datasets.
        batch_size (int): The batch size for training and testing.
        dataset_name (string, optional): The name of the dataset. One of
            "boston-housing", "concrete", "energy", "kin8nm",
            "naval-propulsion-plant", "power-plant", "protein",
            "wine-quality-red", and "yacht".
        val_split (float, optional): Share of validation samples. Defaults
            to ``0``.
        num_workers (int, optional): How many subprocesses to use for data
            loading. Defaults to ``1``.
        pin_memory (bool, optional): Whether to pin memory in the GPU. Defaults
            to ``True``.
        persistent_workers (bool, optional): Whether to use persistent workers.
            Defaults to ``True``.
    """

    training_task = "regression"

    def __init__(
        self,
        root: Union[str, Path],
        batch_size: int,
        dataset_name: str,
        val_split: float = 0.0,
        num_workers: int = 1,
        pin_memory: bool = True,
        persistent_workers: bool = True,
        input_shape: Optional[Tuple[int, ...]] = None,
        split_seed: int = 42,
        **kwargs,
    ) -> None:
        super().__init__(
            root=root,
            batch_size=batch_size,
            num_workers=num_workers,
            pin_memory=pin_memory,
            persistent_workers=persistent_workers,
        )

        self.val_split = val_split

        self.dataset = partial(
            UCIRegression, dataset_name=dataset_name, seed=split_seed
        )
        self.input_shape = input_shape
        self.gen = Generator().manual_seed(split_seed)

    def prepare_data(self) -> None:
        """Download the dataset."""
        self.dataset(root=self.root, download=True)

    def setup(self, stage: Optional[str] = None) -> None:
        """Split the datasets into train, val, and test."""
        full = self.dataset(
            self.root,
            download=False,
        )
        self.train, self.test, self.val = random_split(
            full,
            [
                0.8 - self.val_split,
                0.2,
                self.val_split,
            ],
            generator=self.gen,
        )
        if self.val_split == 0:
            self.val = self.test

    # Change by default test_dataloader -> List[DataLoader]
    # def test_dataloader(self) -> DataLoader:
    #     """Get the test dataloader for UCI Regression.

    #     Return:
    #         DataLoader: UCI Regression test dataloader.
    #     """
    #     return self._data_loader(self.test)

    @classmethod
    def add_argparse_args(
        cls,
        parent_parser: ArgumentParser,
        **kwargs: Any,
    ) -> ArgumentParser:
        super().add_argparse_args(parent_parser)

        return parent_parser<|MERGE_RESOLUTION|>--- conflicted
+++ resolved
@@ -10,10 +10,6 @@
 from .abstract import AbstractDataModule
 
 
-<<<<<<< HEAD
-# fmt: on
-=======
->>>>>>> de8a8c52
 class UCIDataModule(AbstractDataModule):
     """The UCI regression datasets.
 
