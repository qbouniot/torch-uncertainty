from argparse import ArgumentParser
from pathlib import Path
from typing import Any, Literal

import numpy as np
import torch
import torchvision.transforms as T
from numpy.typing import ArrayLike
from timm.data.auto_augment import rand_augment_transform
from torch import nn
from torch.utils.data import DataLoader, random_split
from torchvision.datasets import CIFAR100, SVHN

<<<<<<< HEAD
from torch_uncertainty.datasets import AggregatedDataset
from torch_uncertainty.datasets.classification import CIFAR100C
from torch_uncertainty.transforms import Cutout
=======
from ..datasets import AggregatedDataset
from ..datasets.classification import CIFAR100C
from ..transforms import Cutout
from .abstract import AbstractDataModule
>>>>>>> 97695b90


class CIFAR100DataModule(AbstractDataModule):
    """DataModule for CIFAR100.

    Args:
        root (str): Root directory of the datasets.
        batch_size (int): Number of samples per batch.
        val_split (float): Share of samples to use for validation. Defaults
            to ``0.0``.
        num_workers (int): Number of workers to use for data loading. Defaults
            to ``1``.
        cutout (int): Size of cutout to apply to images. Defaults to ``None``.
        randaugment (bool): Whether to apply RandAugment. Defaults to
            ``False``.
        auto_augment (str): Which auto-augment to apply. Defaults to ``None``.
        test_alt (str): Which test set to use. Defaults to ``None``.
        corruption_severity (int): Severity of corruption to apply to
            CIFAR100-C. Defaults to ``1``.
        num_dataloaders (int): Number of dataloaders to use. Defaults to ``1``.
        pin_memory (bool): Whether to pin memory. Defaults to ``True``.
        persistent_workers (bool): Whether to use persistent workers. Defaults
            to ``True``.
    """

    num_classes = 100
    num_channels = 3
    input_shape = (3, 32, 32)
    training_task = "classification"

    def __init__(
        self,
        root: str | Path,
        evaluate_ood: bool,
        batch_size: int,
        val_split: float = 0.0,
        num_workers: int = 1,
        cutout: int | None = None,
        randaugment: bool = False,
        auto_augment: str | None = None,
        test_alt: Literal["c"] | None = None,
        corruption_severity: int = 1,
        num_dataloaders: int = 1,
        pin_memory: bool = True,
        persistent_workers: bool = True,
        **kwargs,
    ) -> None:
        super().__init__(
            root=root,
            batch_size=batch_size,
            num_workers=num_workers,
            pin_memory=pin_memory,
            persistent_workers=persistent_workers,
        )

        self.evaluate_ood = evaluate_ood
        self.val_split = val_split
        self.num_dataloaders = num_dataloaders

        if test_alt == "c":
            self.dataset = CIFAR100C
        else:
            self.dataset = CIFAR100

        self.test_alt = test_alt

        self.ood_dataset = SVHN

        self.corruption_severity = corruption_severity

        if (cutout is not None) + randaugment + int(
            auto_augment is not None
        ) > 1:
            raise ValueError(
                "Only one data augmentation can be chosen at a time. Raise a "
                "GitHub issue if needed."
            )

        if cutout:
            main_transform = Cutout(cutout)
        elif randaugment:
            main_transform = T.RandAugment(num_ops=2, magnitude=20)
        elif auto_augment:
            main_transform = rand_augment_transform(auto_augment, {})
        else:
            main_transform = nn.Identity()

        self.transform_train = T.Compose(
            [
                T.RandomCrop(32, padding=4),
                T.RandomHorizontalFlip(),
                main_transform,
                T.ToTensor(),
                T.ConvertImageDtype(torch.float32),
                T.Normalize(
                    (0.5071, 0.4867, 0.4408),
                    (0.2675, 0.2565, 0.2761),
                ),
            ]
        )
        self.transform_test = T.Compose(
            [
                T.ToTensor(),
                T.Normalize(
                    (0.5071, 0.4867, 0.4408),
                    (0.2675, 0.2565, 0.2761),
                ),
            ]
        )

    def prepare_data(self) -> None:  # coverage: ignore
        if self.test_alt is None:
            self.dataset(self.root, train=True, download=True)
            self.dataset(self.root, train=False, download=True)

        if self.evaluate_ood:
            self.ood_dataset(
                self.root,
                split="test",
                download=True,
                transform=self.transform_test,
            )

    def setup(self, stage: str | None = None) -> None:
        if stage == "fit" or stage is None:
            if self.test_alt == "c":
                raise ValueError("CIFAR-C can only be used in testing.")
            full = self.dataset(
                self.root,
                train=True,
                download=False,
                transform=self.transform_train,
            )
            if self.val_split:
                self.train, self.val = random_split(
                    full,
                    [
                        1 - self.val_split,
                        self.val_split,
                    ],
                )
            else:
                self.train = full
                self.val = self.dataset(
                    self.root,
                    train=False,
                    download=False,
                    transform=self.transform_test,
                )
        elif stage == "test":
            if self.test_alt is None:
                self.test = self.dataset(
                    self.root,
                    train=False,
                    download=False,
                    transform=self.transform_test,
                )
            else:
                self.test = self.dataset(
                    self.root,
                    transform=self.transform_test,
                    severity=self.corruption_severity,
                )
            if self.evaluate_ood:
                self.ood = self.ood_dataset(
                    self.root,
                    split="test",
                    download=False,
                    transform=self.transform_test,
                )
        else:
            raise ValueError(f"Stage {stage} is not supported.")

    def train_dataloader(self) -> DataLoader:
        """Get the training dataloader for CIFAR100.

        Return:
            DataLoader: CIFAR100 training dataloader.
        """
        if self.num_dataloaders > 1:
            return self._data_loader(
                AggregatedDataset(self.train, self.num_dataloaders),
                shuffle=True,
            )
        return self._data_loader(self.train, shuffle=True)

<<<<<<< HEAD
    def val_dataloader(self) -> DataLoader:
        """Get the validation dataloader for CIFAR100.

        Return:
            DataLoader: CIFAR100 validation dataloader.
        """
        return self._data_loader(self.val)

    def test_dataloader(self) -> list[DataLoader]:
        """Get the test dataloaders for CIFAR100.
=======
    def test_dataloader(self) -> List[DataLoader]:
        r"""Get test dataloaders.
>>>>>>> 97695b90

        Return:
            List[DataLoader]: test set for in distribution data
            and out-of-distribution data.
        """
        dataloader = [self._data_loader(self.test)]
        if self.evaluate_ood:
            dataloader.append(self._data_loader(self.ood))
        return dataloader

    def _get_train_data(self) -> ArrayLike:
        if self.val_split:
            return self.train.dataset.data[self.train.indices]
        else:
            return self.train.data

    def _get_train_targets(self) -> ArrayLike:
        if self.val_split:
            return np.array(self.train.dataset.targets)[self.train.indices]
        else:
            return np.array(self.train.targets)

    @classmethod
    def add_argparse_args(
        cls,
        parent_parser: ArgumentParser,
        **kwargs: Any,
    ) -> ArgumentParser:
        p = super().add_argparse_args(parent_parser)

        # Arguments for CIFAR100
        p.add_argument("--cutout", type=int, default=0)
        p.add_argument("--randaugment", dest="randaugment", action="store_true")
        p.add_argument("--auto_augment", type=str)
        p.add_argument("--test_alt", choices=["c"], default=None)
        p.add_argument(
            "--severity", dest="corruption_severity", type=int, default=1
        )
        p.add_argument("--evaluate_ood", action="store_true")
        return parent_parser<|MERGE_RESOLUTION|>--- conflicted
+++ resolved
@@ -11,16 +11,10 @@
 from torch.utils.data import DataLoader, random_split
 from torchvision.datasets import CIFAR100, SVHN
 
-<<<<<<< HEAD
 from torch_uncertainty.datasets import AggregatedDataset
 from torch_uncertainty.datasets.classification import CIFAR100C
 from torch_uncertainty.transforms import Cutout
-=======
-from ..datasets import AggregatedDataset
-from ..datasets.classification import CIFAR100C
-from ..transforms import Cutout
 from .abstract import AbstractDataModule
->>>>>>> 97695b90
 
 
 class CIFAR100DataModule(AbstractDataModule):
@@ -207,21 +201,8 @@
             )
         return self._data_loader(self.train, shuffle=True)
 
-<<<<<<< HEAD
-    def val_dataloader(self) -> DataLoader:
-        """Get the validation dataloader for CIFAR100.
-
-        Return:
-            DataLoader: CIFAR100 validation dataloader.
-        """
-        return self._data_loader(self.val)
-
     def test_dataloader(self) -> list[DataLoader]:
-        """Get the test dataloaders for CIFAR100.
-=======
-    def test_dataloader(self) -> List[DataLoader]:
         r"""Get test dataloaders.
->>>>>>> 97695b90
 
         Return:
             List[DataLoader]: test set for in distribution data
