import matplotlib.pyplot as plt
import torch
from matplotlib.axes import Axes
from matplotlib.figure import Figure


<<<<<<< HEAD
=======
class CalibrationPlot:
    """A class for plotting calibration figures for classification models.

    Args:
        mode (str, optional): The mode of the calibration plot. One of
            "top_label" (default).
        adaptive (bool, optional): Whether to use adaptive binning. Defaults to
            ``False``.
        num_bins (int, optional): The number of bins. Defaults to ``10``.
        figsize (Tuple, optional): The figure size. Defaults to ``(5, 5)``.

    Raises:
        NotImplementedError: If ``mode`` is not "top_label".
        NotImplementedError: If ``adaptive`` is ``True``.
        TypeError: If ``num_bins`` is not an ``int``.
        ValueError: If ``num_bins`` is not strictly positive.
    """

    def __init__(
        self,
        mode: str = "top_label",
        adaptive: bool = False,
        num_bins: int = 10,
        figsize: tuple = (5, 5),
    ) -> None:
        if mode != "top_label":
            raise NotImplementedError(f"Mode {mode} is not yet implemented.")

        if adaptive:
            raise NotImplementedError(
                "Adaptive binning is not yet implemented."
            )

        if not isinstance(num_bins, int):
            raise TypeError(f"num_bins should be int. Got {type(num_bins)}.")
        if num_bins < 1:
            raise ValueError(
                f"num_bins should be strictly positive. Got {num_bins}."
            )

        self.num_bins = num_bins
        self.bin_width = 1 / num_bins

        self.figsize = figsize

        self.conf = []
        self.acc = []

    def update(
        self,
        preds: torch.Tensor,
        targets: torch.Tensor,
    ) -> None:
        """Update the calibration plot with new predictions and targets.

        Args:
            preds (torch.Tensor): The prediction likelihoods (<1).
            targets (torch.Tensor): The targets.
        """
        if preds.ndim == 1:  # binary classification
            self.conf.append(preds)
        else:
            self.conf.append(preds.max(-1).values.cpu())

        if preds.ndim == 1:  # binary classification
            self.acc.append((preds.round() == targets).cpu())
        else:
            self.acc.append((preds.argmax(-1) == targets).cpu())

    def compute(self) -> tuple[Figure, Axes]:
        """Compute and plot the calibration figure.

        Returns:
            Tuple[Figure, Axes]: The figure and axes of the plot.
        """
        confidence = torch.cat(self.conf)
        acc = torch.cat(self.acc)

        bin_ids = torch.round(
            torch.clamp(
                confidence * self.num_bins, 1e-5, self.num_bins - 1 - 1e-5
            )
        )
        val, inverse, counts = bin_ids.unique(
            return_inverse=True, return_counts=True
        )
        val_oh = torch.nn.functional.one_hot(
            val.long(), num_classes=self.num_bins
        )

        # add 1e-6 to avoid division NaNs
        values = (
            val_oh.T.float()
            @ torch.sum(
                acc.unsqueeze(1) * torch.nn.functional.one_hot(inverse).float(),
                0,
            )
            / (val_oh.T @ counts + 1e-6).float()
        )
        counts_all = (val_oh.T @ counts).float()
        total = torch.sum(counts)

        plt.rc("axes", axisbelow=True)
        fig, ax = plt.subplots(1, figsize=self.figsize)
        ax.hist(
            x=[self.bin_width * i * 100 for i in range(self.num_bins)],
            weights=values * 100,
            bins=[self.bin_width * i * 100 for i in range(self.num_bins + 1)],
            alpha=0.7,
            linewidth=1,
            edgecolor="#0d559f",
            color="#1f77b4",
        )
        for i, count in enumerate(counts_all):
            ax.text(
                3.0 + 9.9 * i,
                1,
                f"{int(count/total*100)}%",
                fontsize=8,
            )

        ax.plot([0, 100], [0, 100], "--", color="#0d559f")
        plt.grid(True, linestyle="--", alpha=0.7, zorder=0)
        ax.set_xlabel("Top-class Confidence (%)", fontsize=16)
        ax.set_ylabel("Success Rate (%)", fontsize=16)
        ax.set_xlim(0, 100)
        ax.set_ylim(0, 100)
        ax.set_aspect("equal", "box")
        fig.tight_layout()
        return fig, ax

    def __call__(
        self, preds: torch.Tensor, targets: torch.Tensor
    ) -> tuple[Figure, Axes]:
        """Update, compute, and plot the calibration plot.

        Args:
            preds (torch.Tensor): The prediction likelihoods (<1).
            targets (torch.Tensor): The targets.

        Returns:
            Tuple[Figure, Axes]: The figure and axes of the plot.
        """
        self.update(preds, targets)
        return self.compute()


>>>>>>> 10a8a60a
def plot_hist(
    conf: list[torch.Tensor],
    bins: int = 20,
    title: str = "Histogram with 'auto' bins",
    dpi: int = 60,
) -> tuple[Figure, Axes]:
    """Plot a confidence histogram.

    Args:
        conf (Any): The confidence values.
        bins (int, optional): The number of bins. Defaults to 20.
        title (str, optional): The title of the plot. Defaults to "Histogram
            with 'auto' bins".
        dpi (int, optional): The dpi of the plot. Defaults to 60.

    Returns:
        Tuple[Figure, Axes]: The figure and axes of the plot.
    """
    plt.rc("axes", axisbelow=True)
    fig, ax = plt.subplots(1, figsize=(7, 5), dpi=dpi)
    for i in [1, 0]:
        ax.hist(
            conf[i],
            bins=bins,
            density=True,
            label=["In-distribution", "Out-of-Distribution"][i],
            alpha=0.4,
            linewidth=1,
            edgecolor=["#0d559f", "#d45f00"][i],
            color=["#1f77b4", "#ff7f0e"][i],
        )

    ax.set_title(title)
    plt.grid(True, linestyle="--", alpha=0.7, zorder=0)
    plt.legend()
    fig.tight_layout()
    return fig, ax<|MERGE_RESOLUTION|>--- conflicted
+++ resolved
@@ -4,156 +4,6 @@
 from matplotlib.figure import Figure
 
 
-<<<<<<< HEAD
-=======
-class CalibrationPlot:
-    """A class for plotting calibration figures for classification models.
-
-    Args:
-        mode (str, optional): The mode of the calibration plot. One of
-            "top_label" (default).
-        adaptive (bool, optional): Whether to use adaptive binning. Defaults to
-            ``False``.
-        num_bins (int, optional): The number of bins. Defaults to ``10``.
-        figsize (Tuple, optional): The figure size. Defaults to ``(5, 5)``.
-
-    Raises:
-        NotImplementedError: If ``mode`` is not "top_label".
-        NotImplementedError: If ``adaptive`` is ``True``.
-        TypeError: If ``num_bins`` is not an ``int``.
-        ValueError: If ``num_bins`` is not strictly positive.
-    """
-
-    def __init__(
-        self,
-        mode: str = "top_label",
-        adaptive: bool = False,
-        num_bins: int = 10,
-        figsize: tuple = (5, 5),
-    ) -> None:
-        if mode != "top_label":
-            raise NotImplementedError(f"Mode {mode} is not yet implemented.")
-
-        if adaptive:
-            raise NotImplementedError(
-                "Adaptive binning is not yet implemented."
-            )
-
-        if not isinstance(num_bins, int):
-            raise TypeError(f"num_bins should be int. Got {type(num_bins)}.")
-        if num_bins < 1:
-            raise ValueError(
-                f"num_bins should be strictly positive. Got {num_bins}."
-            )
-
-        self.num_bins = num_bins
-        self.bin_width = 1 / num_bins
-
-        self.figsize = figsize
-
-        self.conf = []
-        self.acc = []
-
-    def update(
-        self,
-        preds: torch.Tensor,
-        targets: torch.Tensor,
-    ) -> None:
-        """Update the calibration plot with new predictions and targets.
-
-        Args:
-            preds (torch.Tensor): The prediction likelihoods (<1).
-            targets (torch.Tensor): The targets.
-        """
-        if preds.ndim == 1:  # binary classification
-            self.conf.append(preds)
-        else:
-            self.conf.append(preds.max(-1).values.cpu())
-
-        if preds.ndim == 1:  # binary classification
-            self.acc.append((preds.round() == targets).cpu())
-        else:
-            self.acc.append((preds.argmax(-1) == targets).cpu())
-
-    def compute(self) -> tuple[Figure, Axes]:
-        """Compute and plot the calibration figure.
-
-        Returns:
-            Tuple[Figure, Axes]: The figure and axes of the plot.
-        """
-        confidence = torch.cat(self.conf)
-        acc = torch.cat(self.acc)
-
-        bin_ids = torch.round(
-            torch.clamp(
-                confidence * self.num_bins, 1e-5, self.num_bins - 1 - 1e-5
-            )
-        )
-        val, inverse, counts = bin_ids.unique(
-            return_inverse=True, return_counts=True
-        )
-        val_oh = torch.nn.functional.one_hot(
-            val.long(), num_classes=self.num_bins
-        )
-
-        # add 1e-6 to avoid division NaNs
-        values = (
-            val_oh.T.float()
-            @ torch.sum(
-                acc.unsqueeze(1) * torch.nn.functional.one_hot(inverse).float(),
-                0,
-            )
-            / (val_oh.T @ counts + 1e-6).float()
-        )
-        counts_all = (val_oh.T @ counts).float()
-        total = torch.sum(counts)
-
-        plt.rc("axes", axisbelow=True)
-        fig, ax = plt.subplots(1, figsize=self.figsize)
-        ax.hist(
-            x=[self.bin_width * i * 100 for i in range(self.num_bins)],
-            weights=values * 100,
-            bins=[self.bin_width * i * 100 for i in range(self.num_bins + 1)],
-            alpha=0.7,
-            linewidth=1,
-            edgecolor="#0d559f",
-            color="#1f77b4",
-        )
-        for i, count in enumerate(counts_all):
-            ax.text(
-                3.0 + 9.9 * i,
-                1,
-                f"{int(count/total*100)}%",
-                fontsize=8,
-            )
-
-        ax.plot([0, 100], [0, 100], "--", color="#0d559f")
-        plt.grid(True, linestyle="--", alpha=0.7, zorder=0)
-        ax.set_xlabel("Top-class Confidence (%)", fontsize=16)
-        ax.set_ylabel("Success Rate (%)", fontsize=16)
-        ax.set_xlim(0, 100)
-        ax.set_ylim(0, 100)
-        ax.set_aspect("equal", "box")
-        fig.tight_layout()
-        return fig, ax
-
-    def __call__(
-        self, preds: torch.Tensor, targets: torch.Tensor
-    ) -> tuple[Figure, Axes]:
-        """Update, compute, and plot the calibration plot.
-
-        Args:
-            preds (torch.Tensor): The prediction likelihoods (<1).
-            targets (torch.Tensor): The targets.
-
-        Returns:
-            Tuple[Figure, Axes]: The figure and axes of the plot.
-        """
-        self.update(preds, targets)
-        return self.compute()
-
-
->>>>>>> 10a8a60a
 def plot_hist(
     conf: list[torch.Tensor],
     bins: int = 20,
