from argparse import ArgumentParser, Namespace
<<<<<<< HEAD
from typing import Any, Literal
=======
from typing import Any, List, Literal, Optional, Tuple, Type, Union
>>>>>>> 97695b90

import pytorch_lightning as pl
import torch
import torch.nn.functional as F
from einops import rearrange
from pytorch_lightning.utilities.memory import get_model_size_mb
from pytorch_lightning.utilities.types import EPOCH_OUTPUT, STEP_OUTPUT
from torch import nn
from torchmetrics import MeanSquaredError, MetricCollection

from torch_uncertainty.metrics.nll import GaussianNegativeLogLikelihood


class RegressionSingle(pl.LightningModule):
    def __init__(
        self,
        model: nn.Module,
        loss: Type[nn.Module],
        optimization_procedure: Any,
        dist_estimation: int,
        **kwargs,
    ) -> None:
        super().__init__()

        self.save_hyperparameters(
            ignore=[
                "model",
                "loss",
                "optimization_procedure",
            ]
        )

        self.model = model
        self.loss = loss
        self.optimization_procedure = optimization_procedure

        # metrics
        if isinstance(dist_estimation, int):
            if dist_estimation <= 0:
                raise ValueError(
                    "Expected the argument ``dist_estimation`` to be integer "
                    f" larger than 0, but got {dist_estimation}."
                )
        else:
            raise TypeError(
                "Expected the argument ``dist_estimation`` to be integer, but "
                f"got {type(dist_estimation)}"
            )

        out_features = list(self.model.parameters())[-1].size(0)
        if dist_estimation > out_features:
            raise ValueError(
                "Expected argument ``dist_estimation`` to be an int lower or "
                f"equal than the size of the output layer, but got "
                f"{dist_estimation} and {out_features}."
            )

        self.dist_estimation = dist_estimation

        if dist_estimation in (4, 2):
            reg_metrics = MetricCollection(
                {
                    "mse": MeanSquaredError(squared=True),
                    "gnll": GaussianNegativeLogLikelihood(),
                },
                compute_groups=False,
            )
        else:
            reg_metrics = MetricCollection(
                {
                    "mse": MeanSquaredError(squared=True),
                },
                compute_groups=False,
            )

        self.val_metrics = reg_metrics.clone(prefix="hp/val_")
        self.test_metrics = reg_metrics.clone(prefix="hp/test_")

    def configure_optimizers(self) -> Any:
        return self.optimization_procedure(self)

    @property
    def criterion(self) -> nn.Module:
        return self.loss()

    def forward(self, input: torch.Tensor) -> torch.Tensor:
        return self.model.forward(input)

    def on_train_start(self) -> None:
        # hyperparameters for performances
        param = {}
        param["storage"] = f"{get_model_size_mb(self)} MB"
        if self.logger is not None:  # coverage: ignore
            self.logger.log_hyperparams(
                Namespace(**param),
                {
                    "hp/val_mse": 0,
                    "hp/val_gnll": 0,
                },
            )

    def training_step(
        self, batch: tuple[torch.Tensor, torch.Tensor], batch_idx: int
    ) -> STEP_OUTPUT:
        inputs, targets = batch
        logits = self.forward(inputs)

        if self.dist_estimation == 4:
            means, v, alpha, beta = logits.split(1, dim=-1)
            v = F.softplus(v)
            alpha = 1 + F.softplus(alpha)
            beta = F.softplus(beta)
            loss = self.criterion(means, v, alpha, beta, targets)
        elif self.dist_estimation == 2:
            means = logits[..., 0]
            vars = F.softplus(logits[..., 1])
            loss = self.criterion(means, targets, vars)
        else:
            loss = self.criterion(logits, targets)

        self.log("train_loss", loss)
        return loss

    def validation_step(
        self, batch: tuple[torch.Tensor, torch.Tensor], batch_idx: int
    ) -> None:
        inputs, targets = batch
        logits = self.forward(inputs)
        if self.dist_estimation == 4:
            means = logits[..., 0]
            alpha = 1 + F.softplus(logits[..., 2])
            beta = F.softplus(logits[..., 3])
            vars = beta / (alpha - 1)
            self.val_metrics.gnll.update(means, targets, vars)

            targets = targets.view(means.size())
        elif self.dist_estimation == 2:
            means = logits[..., 0]
            vars = F.softplus(logits[..., 1])
            self.val_metrics.gnll.update(means, targets, vars)

            if means.ndim == 1:
                means = means.unsqueeze(-1)
        else:
            means = logits.squeeze(-1)

        self.val_metrics.mse.update(means, targets)

    def validation_epoch_end(
        self, outputs: EPOCH_OUTPUT | list[EPOCH_OUTPUT]
    ) -> None:
        self.log_dict(self.val_metrics.compute())
        self.val_metrics.reset()

    def test_step(
        self,
        batch: tuple[torch.Tensor, torch.Tensor],
        batch_idx: int,
    ) -> None:
        inputs, targets = batch
        logits = self.forward(inputs)

        if self.dist_estimation == 4:
            means = logits[..., 0]
            alpha = 1 + F.softplus(logits[..., 2])
            beta = F.softplus(logits[..., 3])
            vars = beta / (alpha - 1)
            self.test_metrics.gnll.update(means, targets, vars)

            targets = targets.view(means.size())
        elif self.dist_estimation == 2:
            means = logits[..., 0]
            vars = F.softplus(logits[..., 1])
            self.test_metrics.gnll.update(means, targets, vars)

            if means.ndim == 1:
                means = means.unsqueeze(-1)
        else:
            means = logits.squeeze(-1)

        self.test_metrics.mse.update(means, targets)

    def test_epoch_end(
        self, outputs: EPOCH_OUTPUT | list[EPOCH_OUTPUT]
    ) -> None:
        self.log_dict(
            self.test_metrics.compute(),
        )
        self.test_metrics.reset()

    @staticmethod
    def add_model_specific_args(
        parent_parser: ArgumentParser,
    ) -> ArgumentParser:
        return parent_parser


class RegressionEnsemble(RegressionSingle):
    def __init__(
        self,
        model: nn.Module,
        loss: Type[nn.Module],
        optimization_procedure: Any,
        dist_estimation: int,
        num_estimators: int,
        mode: Literal["mean", "mixture"],
        out_features: int | None = 1,
        **kwargs,
    ) -> None:
        super().__init__(
            model=model,
            loss=loss,
            optimization_procedure=optimization_procedure,
            dist_estimation=dist_estimation,
            **kwargs,
        )

        if mode == "mixture":
            raise NotImplementedError(
                "Mixture of gaussians not implemented yet. Raise an issue if "
                "needed."
            )

        self.mode = mode
        self.num_estimators = num_estimators
        self.out_features = out_features

    def training_step(
        self, batch: tuple[torch.Tensor, torch.Tensor], batch_idx: int
    ) -> STEP_OUTPUT:
        inputs, targets = batch

        # eventual input repeat is done in the model
        targets = targets.repeat((self.num_estimators, 1))
        return super().training_step((inputs, targets), batch_idx)

    def validation_step(
        self, batch: tuple[torch.Tensor, torch.Tensor], batch_idx: int
    ) -> None:
        inputs, targets = batch
        logits = self.forward(inputs)

        if self.out_features == 1:
            logits = rearrange(
                logits, "(m b) dist -> b m dist", m=self.num_estimators
            )
        else:
            logits = rearrange(
                logits,
                "(m b) (f dist) -> b f m dist",
                m=self.num_estimators,
                f=self.out_features,
            )

        if self.mode == "mean":
            logits = logits.mean(dim=1)

        if self.dist_estimation == 2:
            means = logits[..., 0]
            vars = F.softplus(logits[..., 1])
            self.val_metrics.gnll.update(means, targets, vars)
        else:
            means = logits

        self.val_metrics.mse.update(means, targets)

    def test_step(
        self,
        batch: tuple[torch.Tensor, torch.Tensor],
        batch_idx: int,
        dataloader_idx: int | None = 0,
    ) -> None:
        if dataloader_idx != 0:
            raise NotImplementedError(
                "Regression OOD detection not implemented yet. Raise an issue "
                "if needed."
            )

        inputs, targets = batch
        logits = self.forward(inputs)

        if self.out_features == 1:
            logits = rearrange(
                logits, "(m b) dist -> b m dist", m=self.num_estimators
            )
        else:
            logits = rearrange(
                logits,
                "(m b) (f dist) -> b f m dist",
                m=self.num_estimators,
                f=self.out_features,
            )

        if self.mode == "mean":
            logits = logits.mean(dim=1)

        if self.dist_estimation == 2:
            means = logits[..., 0]
            vars = F.softplus(logits[..., 1])
            self.test_metrics.gnll.update(means, targets, vars)
        else:
            means = logits

        self.test_metrics.mse.update(means, targets)

    @staticmethod
    def add_model_specific_args(
        parent_parser: ArgumentParser,
    ) -> ArgumentParser:
        """Defines the routine's attributes via command-line options.

        Adds:
        - ``--num_estimators``: sets :attr:`num_estimators`.
        """
        parent_parser = RegressionSingle.add_model_specific_args(parent_parser)
        parent_parser.add_argument(
            "--num_estimators",
            type=int,
            default=None,
            help="Number of estimators for ensemble",
        )
        return parent_parser<|MERGE_RESOLUTION|>--- conflicted
+++ resolved
@@ -1,9 +1,5 @@
 from argparse import ArgumentParser, Namespace
-<<<<<<< HEAD
 from typing import Any, Literal
-=======
-from typing import Any, List, Literal, Optional, Tuple, Type, Union
->>>>>>> 97695b90
 
 import pytorch_lightning as pl
 import torch
@@ -152,9 +148,7 @@
 
         self.val_metrics.mse.update(means, targets)
 
-    def validation_epoch_end(
-        self, outputs: EPOCH_OUTPUT | list[EPOCH_OUTPUT]
-    ) -> None:
+    def validation_epoch_end(self, outputs: EPOCH_OUTPUT | list[EPOCH_OUTPUT]) -> None:
         self.log_dict(self.val_metrics.compute())
         self.val_metrics.reset()
 
@@ -186,9 +180,7 @@
 
         self.test_metrics.mse.update(means, targets)
 
-    def test_epoch_end(
-        self, outputs: EPOCH_OUTPUT | list[EPOCH_OUTPUT]
-    ) -> None:
+    def test_epoch_end(self, outputs: EPOCH_OUTPUT | list[EPOCH_OUTPUT]) -> None:
         self.log_dict(
             self.test_metrics.compute(),
         )
@@ -223,8 +215,7 @@
 
         if mode == "mixture":
             raise NotImplementedError(
-                "Mixture of gaussians not implemented yet. Raise an issue if "
-                "needed."
+                "Mixture of gaussians not implemented yet. Raise an issue if " "needed."
             )
 
         self.mode = mode
@@ -247,9 +238,7 @@
         logits = self.forward(inputs)
 
         if self.out_features == 1:
-            logits = rearrange(
-                logits, "(m b) dist -> b m dist", m=self.num_estimators
-            )
+            logits = rearrange(logits, "(m b) dist -> b m dist", m=self.num_estimators)
         else:
             logits = rearrange(
                 logits,
@@ -286,9 +275,7 @@
         logits = self.forward(inputs)
 
         if self.out_features == 1:
-            logits = rearrange(
-                logits, "(m b) dist -> b m dist", m=self.num_estimators
-            )
+            logits = rearrange(logits, "(m b) dist -> b m dist", m=self.num_estimators)
         else:
             logits = rearrange(
                 logits,
