--- conflicted
+++ resolved
@@ -118,9 +118,7 @@
             cls_metrics = MetricCollection(
                 {
                     "nll": NegativeLogLikelihood(),
-                    "acc": Accuracy(
-                        task="multiclass", num_classes=self.num_classes
-                    ),
+                    "acc": Accuracy(task="multiclass", num_classes=self.num_classes),
                     "ece": CalibrationError(
                         task="multiclass", num_classes=self.num_classes
                     ),
@@ -199,9 +197,7 @@
         self.cal_plot = CalibrationPlot()
 
         # Handle ELBO special cases
-        self.is_elbo = (
-            isinstance(self.loss, partial) and self.loss.func == ELBOLoss
-        )
+        self.is_elbo = isinstance(self.loss, partial) and self.loss.func == ELBOLoss
 
         # DEC
         self.is_dec = self.loss == DECLoss or (
@@ -277,9 +273,7 @@
         self.log("train_loss", loss)
         return loss
 
-    def validation_step(
-        self, batch: Tuple[Tensor, Tensor], batch_idx: int
-    ) -> None:
+    def validation_step(self, batch: Tuple[Tensor, Tensor], batch_idx: int) -> None:
         inputs, targets = batch
         logits = self.forward(inputs)
 
@@ -349,9 +343,7 @@
                 add_dataloader_idx=False,
             )
             if self.evaluate_ood:
-                self.test_ood_metrics.update(
-                    ood_scores, torch.zeros_like(targets)
-                )
+                self.test_ood_metrics.update(ood_scores, torch.zeros_like(targets))
         elif self.evaluate_ood and dataloader_idx == 1:
             self.test_ood_metrics.update(ood_scores, torch.ones_like(targets))
             self.test_entropy_ood(probs)
@@ -363,15 +355,12 @@
             )
         return logits
 
-    def test_epoch_end(
-        self, outputs: Union[EPOCH_OUTPUT, List[EPOCH_OUTPUT]]
-    ) -> None:
+    def test_epoch_end(self, outputs: Union[EPOCH_OUTPUT, List[EPOCH_OUTPUT]]) -> None:
         self.log_dict(
             self.test_cls_metrics.compute(),
         )
         self.test_cls_metrics.reset()
 
-<<<<<<< HEAD
         if (
             self.calibration_set is not None
             and self.scaler is not None
@@ -380,10 +369,7 @@
             self.log_dict(self.ts_cls_metrics.compute())
             self.ts_cls_metrics.reset()
 
-        if self.ood_detection:
-=======
         if self.evaluate_ood:
->>>>>>> 0ca69661
             self.log_dict(
                 self.test_ood_metrics.compute(),
             )
@@ -412,9 +398,7 @@
                     "Histogram of the likelihoods",
                 )[0]
                 self.logger.experiment.add_figure("Logit Histogram", logits_fig)
-                self.logger.experiment.add_figure(
-                    "Likelihood Histogram", probs_fig
-                )
+                self.logger.experiment.add_figure("Likelihood Histogram", probs_fig)
 
     @staticmethod
     def add_model_specific_args(
@@ -433,15 +417,9 @@
         parent_parser.add_argument(
             "--cutmix_alpha", dest="cutmix_alpha", type=float, default=0
         )
-        parent_parser.add_argument(
-            "--entropy", dest="use_entropy", action="store_true"
-        )
-        parent_parser.add_argument(
-            "--logits", dest="use_logits", action="store_true"
-        )
-        parent_parser.add_argument(
-            "--mixtype", dest="mixtype", type=str, default="erm"
-        )
+        parent_parser.add_argument("--entropy", dest="use_entropy", action="store_true")
+        parent_parser.add_argument("--logits", dest="use_logits", action="store_true")
+        parent_parser.add_argument("--mixtype", dest="mixtype", type=str, default="erm")
         parent_parser.add_argument(
             "--mixmode", dest="mixmode", type=str, default="elem"
         )
@@ -518,10 +496,7 @@
         self.use_variation_ratio = use_variation_ratio
 
         if (
-            self.use_logits
-            + self.use_entropy
-            + self.use_mi
-            + self.use_variation_ratio
+            self.use_logits + self.use_entropy + self.use_mi + self.use_variation_ratio
         ) > 1:
             raise ValueError("You cannot choose more than one OOD criterion.")
 
@@ -536,9 +511,7 @@
         self.test_id_ens_metrics = ens_metrics.clone(prefix="hp/test_id_ens_")
 
         if self.evaluate_ood:
-            self.test_ood_ens_metrics = ens_metrics.clone(
-                prefix="hp/test_ood_ens_"
-            )
+            self.test_ood_ens_metrics = ens_metrics.clone(prefix="hp/test_ood_ens_")
 
     def on_train_start(self) -> None:
         param = {}
@@ -627,9 +600,7 @@
         if self.use_logits:
             ood_scores = -logits.mean(dim=1).max(dim=-1)[0]
         elif self.use_entropy:
-            ood_scores = (
-                torch.special.entr(probs_per_est).sum(dim=-1).mean(dim=1)
-            )
+            ood_scores = torch.special.entr(probs_per_est).sum(dim=-1).mean(dim=1)
         elif self.use_mi:
             mi_metric = MutualInformation(reduction="none")
             ood_scores = mi_metric(probs_per_est)
@@ -656,9 +627,7 @@
             )
 
             if self.evaluate_ood:
-                self.test_ood_metrics.update(
-                    ood_scores, torch.zeros_like(targets)
-                )
+                self.test_ood_metrics.update(ood_scores, torch.zeros_like(targets))
         elif self.evaluate_ood and dataloader_idx == 1:
             self.test_ood_metrics.update(ood_scores, torch.ones_like(targets))
             self.test_entropy_ood(probs)
@@ -671,9 +640,7 @@
             )
         return logits
 
-    def test_epoch_end(
-        self, outputs: Union[EPOCH_OUTPUT, List[EPOCH_OUTPUT]]
-    ) -> None:
+    def test_epoch_end(self, outputs: Union[EPOCH_OUTPUT, List[EPOCH_OUTPUT]]) -> None:
         self.log_dict(
             self.test_cls_metrics.compute(),
         )
@@ -724,9 +691,7 @@
                     "Histogram of the likelihoods",
                 )[0]
                 self.logger.experiment.add_figure("Logit Histogram", logits_fig)
-                self.logger.experiment.add_figure(
-                    "Likelihood Histogram", probs_fig
-                )
+                self.logger.experiment.add_figure("Likelihood Histogram", probs_fig)
 
     @staticmethod
     def add_model_specific_args(
@@ -740,9 +705,7 @@
         - ``--variation_ratio``: sets :attr:`use_variation_ratio` to ``True``.
         - ``--num_estimators``: sets :attr:`num_estimators`.
         """
-        parent_parser = ClassificationSingle.add_model_specific_args(
-            parent_parser
-        )
+        parent_parser = ClassificationSingle.add_model_specific_args(parent_parser)
         # FIXME: should be a str to choose among the available OOD criteria
         # rather than a boolean, but it is not possible since
         # ClassificationSingle and ClassificationEnsemble have different OOD
