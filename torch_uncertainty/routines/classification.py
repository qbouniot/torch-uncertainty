from collections.abc import Callable
from pathlib import Path
from typing import Literal

import torch
import torch.nn.functional as F
from einops import rearrange
from lightning.pytorch import LightningModule
from lightning.pytorch.loggers import Logger
from lightning.pytorch.utilities.types import STEP_OUTPUT
from timm.data import Mixup as timm_Mixup
from torch import Tensor, nn
from torch.optim import Optimizer
from torchmetrics import Accuracy, MetricCollection
from torchmetrics.classification import (
    BinaryAUROC,
    BinaryAveragePrecision,
)

from torch_uncertainty.layers import Identity
from torch_uncertainty.losses import DECLoss, ELBOLoss
from torch_uncertainty.metrics import (
    FPR95,
    AdaptiveCalibrationError,
    BrierScore,
    CalibrationError,
    CategoricalNLL,
    Disagreement,
    Entropy,
    GroupingLoss,
    MutualInformation,
    VariationRatio,
)
from torch_uncertainty.post_processing import TemperatureScaler
from torch_uncertainty.transforms import (
    MITMixup,
    Mixup,
    MixupIO,
    MixupTO,
    QuantileMixup,
    RankMixupMNDCG,
    RegMixup,
    WarpingMixup,
)
from torch_uncertainty.utils import csv_writer, plot_hist


class ClassificationRoutine(LightningModule):
    def __init__(
        self,
        model: nn.Module,
        num_classes: int,
        loss: nn.Module,
        num_estimators: int = 1,
        format_batch_fn: nn.Module | None = None,
        optim_recipe: dict | Optimizer | None = None,
        mixtype: str = "erm",
        mixmode: str = "elem",
        dist_sim: str = "emb",
        warping: str = "beta_cdf",
        kernel_tau_max: float = 1.0,
        kernel_tau_std: float = 0.5,
        lower_quantile: bool = False,
        quantile: float = 0.5,
        mit_margin: float = 0.0,
        mixup_alpha: float = 0,
        cutmix_alpha: float = 0,
        eval_ood: bool = False,
        eval_grouping_loss: bool = False,
        ood_criterion: Literal[
            "msp", "logit", "energy", "entropy", "mi", "vr"
        ] = "msp",
        log_plots: bool = False,
        save_in_csv: bool = False,
        calibration_set: Literal["val", "test"] | None = None,
        num_calibration_bins: int = 15,
    ) -> None:
        r"""Routine for efficient training and testing on **classification tasks**
        using LightningModule.

        Args:
            model (torch.nn.Module): Model to train.
            num_classes (int): Number of classes.
            loss (torch.nn.Module): Loss function to optimize the :attr:`model`.
            num_estimators (int, optional): Number of estimators for the
                ensemble. Defaults to ``1`` (single model).
            format_batch_fn (torch.nn.Module, optional): Function to format the batch.
                Defaults to :class:`torch.nn.Identity()`.
            optim_recipe (dict or torch.optim.Optimizer, optional): The optimizer and
                optionally the scheduler to use. Defaults to ``None``.
            mixtype (str, optional): Mixup type. Defaults to ``"erm"``.
            mixmode (str, optional): Mixup mode. Defaults to ``"elem"``.
            dist_sim (str, optional): Distance similarity. Defaults to ``"emb"``.
            kernel_tau_max (float, optional): Maximum value for the kernel tau.
                Defaults to ``1.0``.
            kernel_tau_std (float, optional): Standard deviation for the kernel tau.
                Defaults to ``0.5``.
            lower_quantile (bool, optional): Indicates whether to use the lower quantile (True) or higher quantile (False) in QuantileMixup. Defaults to ``False``.
            quantile (float, optional): The quantile value used for in QuantileMixup. Defaults to ``0.5``.
            mit_margin (float, optional): Margin value for MIT Mixup. Defaults to ``0.0``.
            warping (str, optional): The warping function used for Kernel Warping Mixup. Defaults to ``"beta_cdf"``.
            mixup_alpha (float, optional): Alpha parameter for Mixup. Defaults to ``0``.
            cutmix_alpha (float, optional): Alpha parameter for Cutmix.
                Defaults to ``0``.
            eval_ood (bool, optional): Indicates whether to evaluate the OOD
                detection performance or not. Defaults to ``False``.
            eval_grouping_loss (bool, optional): Indicates whether to evaluate the
                grouping loss or not. Defaults to ``False``.
            ood_criterion (str, optional): OOD criterion. Available options are

                - ``"msp"`` (default): Maximum softmax probability.
                - ``"logit"``: Maximum logit.
                - ``"energy"``: Logsumexp of the mean logits.
                - ``"entropy"``: Entropy of the mean prediction.
                - ``"mi"``: Mutual information of the ensemble.
                - ``"vr"``: Variation ratio of the ensemble.

            log_plots (bool, optional): Indicates whether to log plots from
                metrics. Defaults to ``False``.
            save_in_csv(bool, optional): Save the results in csv. Defaults to
                ``False``.
            calibration_set (str, optional): The post-hoc calibration dataset to
                use for scaling. If not ``None``, it uses either the validation
                set when set to ``"val"`` or the test set when set to ``"test"``.
                Defaults to ``None``. Else, no post-hoc calibration.
            num_calibration_bins (int, optional): Number of bins to compute calibration
                metrics. Defaults to ``15``.

        Warning:
            You must define :attr:`optim_recipe` if you do not use the CLI.

        Note:
            :attr:`optim_recipe` can be anything that can be returned by
            :meth:`LightningModule.configure_optimizers()`. Find more details
            `here <https://lightning.ai/docs/pytorch/stable/common/lightning_module.html#configure-optimizers>`_.
        """
        super().__init__()
        _classification_routine_checks(
            model=model,
            num_classes=num_classes,
            num_estimators=num_estimators,
            ood_criterion=ood_criterion,
            eval_grouping_loss=eval_grouping_loss,
        )

        if format_batch_fn is None:
            format_batch_fn = nn.Identity()

        self.num_classes = num_classes
        self.num_estimators = num_estimators
        self.eval_ood = eval_ood
        self.eval_grouping_loss = eval_grouping_loss
        self.ood_criterion = ood_criterion
        self.log_plots = log_plots
        self.save_in_csv = save_in_csv
        self.calibration_set = calibration_set
        self.binary_cls = num_classes == 1

        self.model = model
        self.loss = loss
        self.format_batch_fn = format_batch_fn
        self.optim_recipe = optim_recipe

        # metrics
        if self.binary_cls:
            cls_metrics = MetricCollection(
                {
                    "Acc": Accuracy(task="binary"),
                    "ECE": CalibrationError(
                        task="binary", num_bins=num_calibration_bins
                    ),
                    "AECE": CalibrationError(
                        task="binary",
                        adaptive=True,
                        num_bins=num_calibration_bins,
                    ),
                    "Brier": BrierScore(num_classes=1),
                },
                compute_groups=False,
            )
        else:
            cls_metrics = MetricCollection(
                {
                    "NLL": CategoricalNLL(),
                    "Acc": Accuracy(
                        task="multiclass", num_classes=self.num_classes
                    ),
<<<<<<< HEAD
                    "ECE": CE(task="multiclass", num_classes=self.num_classes),
                    "AECE": AdaptiveCalibrationError(),
=======
                    "ECE": CalibrationError(
                        task="multiclass",
                        num_bins=num_calibration_bins,
                        num_classes=self.num_classes,
                    ),
                    "AECE": CalibrationError(
                        task="multiclass",
                        adaptive=True,
                        num_bins=num_calibration_bins,
                        num_classes=self.num_classes,
                    ),
>>>>>>> ce7627d2
                    "Brier": BrierScore(num_classes=self.num_classes),
                },
                compute_groups=False,
            )

        self.val_cls_metrics = cls_metrics.clone(prefix="cls_val/")
        self.test_cls_metrics = cls_metrics.clone(prefix="cls_test/")

        if self.calibration_set is not None:
            self.ts_cls_metrics = cls_metrics.clone(prefix="cls_test/ts_")

        self.test_id_entropy = Entropy()

        if self.eval_ood:
            ood_metrics = MetricCollection(
                {
                    "FPR95": FPR95(pos_label=1),
                    "AUROC": BinaryAUROC(),
                    "AUPR": BinaryAveragePrecision(),
                },
                compute_groups=[["AUROC", "AUPR"], ["FPR95"]],
            )
            self.test_ood_metrics = ood_metrics.clone(prefix="ood/")
            self.test_ood_entropy = Entropy()

        self.mixtype = mixtype
        self.mixmode = mixmode
        self.dist_sim = dist_sim
        if num_estimators == 1:
            if mixup_alpha < 0 or cutmix_alpha < 0:
                raise ValueError(
                    "Cutmix alpha and Mixup alpha must be positive."
                    f"Got {mixup_alpha} and {cutmix_alpha}."
                )

            self.mixup = self.init_mixup(
                mixup_alpha,
                cutmix_alpha,
                warping,
                lower_quantile,
                quantile,
                mit_margin,
                kernel_tau_max,
                kernel_tau_std,
            )

            if self.eval_grouping_loss:
                grouping_loss = MetricCollection(
                    {"grouping_loss": GroupingLoss()}
                )
                self.val_grouping_loss = grouping_loss.clone(prefix="gpl/val_")
                self.test_grouping_loss = grouping_loss.clone(
                    prefix="gpl/test_"
                )

        self.is_elbo = isinstance(self.loss, ELBOLoss)
        if self.is_elbo:
            self.loss.set_model(self.model)
        self.is_dec = isinstance(self.loss, DECLoss)

        # metrics for ensembles only
        if self.num_estimators > 1:
            ens_metrics = MetricCollection(
                {
                    "Disagreement": Disagreement(),
                    "MI": MutualInformation(),
                    "Entropy": Entropy(),
                }
            )

            self.test_id_ens_metrics = ens_metrics.clone(prefix="cls_test/ens_")

            if self.eval_ood:
                self.test_ood_ens_metrics = ens_metrics.clone(prefix="ood/ens_")

        self.id_logit_storage = None
        self.ood_logit_storage = None

    def init_mixup(
        self,
        mixup_alpha: float,
        cutmix_alpha: float,
        warping: str,
        lower_quantile: bool,
        quantile: float,
        mit_margin: float,
        kernel_tau_max: float,
        kernel_tau_std: float,
    ) -> Callable:
        if self.mixtype == "timm":
            return timm_Mixup(
                mixup_alpha=mixup_alpha,
                cutmix_alpha=cutmix_alpha,
                mode=self.mixmode,
                num_classes=self.num_classes,
            )
        if self.mixtype == "mixup":
            return Mixup(
                alpha=mixup_alpha,
                mode=self.mixmode,
                num_classes=self.num_classes,
            )
        if self.mixtype == "mixup_io":
            return MixupIO(
                alpha=mixup_alpha,
                mode=self.mixmode,
                num_classes=self.num_classes,
            )
        if self.mixtype == "regmixup":
            return RegMixup(
                alpha=mixup_alpha,
                mode=self.mixmode,
                num_classes=self.num_classes,
            )
        if self.mixtype == "kernel_warping":
            return WarpingMixup(
                alpha=mixup_alpha,
                mode=self.mixmode,
                num_classes=self.num_classes,
                apply_kernel=True,
                warping=warping,
                tau_max=kernel_tau_max,
                tau_std=kernel_tau_std,
            )
        if self.mixtype == "manifold_mixup":
            return MixupTO(
                alpha=mixup_alpha,
                mode=self.mixmode,
                num_classes=self.num_classes,
            )
        if self.mixtype == "manifold_warping_mixup":
            return WarpingMixup(
                alpha=mixup_alpha,
                mode=self.mixmode,
                num_classes=self.num_classes,
                apply_kernel=True,
                warping=warping,
                tau_max=kernel_tau_max,
                tau_std=kernel_tau_std,
                manifold=True,
            )
        if self.mixtype == "kernel_warping_regmixup":
            return WarpingMixup(
                alpha=mixup_alpha,
                mode=self.mixmode,
                num_classes=self.num_classes,
                apply_kernel=True,
                warping=warping,
                tau_max=kernel_tau_max,
                tau_std=kernel_tau_std,
                regularization=True,
            )
        if self.mixtype == "warp_quantile_mixup":
            return QuantileMixup(
                alpha=mixup_alpha,
                mode=self.mixmode,
                num_classes=self.num_classes,
                lower=lower_quantile,
                quantile=quantile,
                warp=True,
            )
        if self.mixtype == "nowarp_quantile_mixup":
            return QuantileMixup(
                alpha=mixup_alpha,
                mode=self.mixmode,
                num_classes=self.num_classes,
                lower=lower_quantile,
                quantile=quantile,
                warp=False,
            )
        if self.mixtype == "mit_all" or self.mixtype == "mit_last":
            return MITMixup(
                alpha=mixup_alpha,
                mode=self.mixmode,
                num_classes=self.num_classes,
                margin=mit_margin,
            )
        if self.mixtype == "rankmixup":
            return RankMixupMNDCG(
                alpha=mixup_alpha,
                mode=self.mixmode,
                num_classes=self.num_classes,
                num_mixup=3,
            )
        return Identity()

    def configure_optimizers(self) -> Optimizer | dict:
        return self.optim_recipe

    def on_train_start(self) -> None:
        init_metrics = dict.fromkeys(self.val_cls_metrics, 0)
        init_metrics.update(dict.fromkeys(self.test_cls_metrics, 0))

        if self.logger is not None:  # coverage: ignore
            self.logger.log_hyperparams(
                self.hparams,
                init_metrics,
            )

    def on_test_start(self) -> None:
        if isinstance(self.calibration_set, str) and self.calibration_set in [
            "val",
            "test",
        ]:
            calibration_dataset = (
                self.trainer.datamodule.val_dataloader().dataset
                if self.calibration_set == "val"
                else self.trainer.datamodule.test_dataloader()[0].dataset
            )
            with torch.inference_mode(False):
                self.cal_model = TemperatureScaler(
                    model=self.model, device=self.device
                ).fit(calibration_dataset)
        else:
            self.cal_model = None

        if self.eval_ood and self.log_plots and isinstance(self.logger, Logger):
            self.id_logit_storage = []
            self.ood_logit_storage = []

    def forward(self, inputs: Tensor, save_feats: bool = False) -> Tensor:
        """Forward pass of the model.

        Args:
            inputs (Tensor): Input tensor.
            save_feats (bool, optional): Whether to store the features or
                not. Defaults to ``False``.

        Note:
            The features are stored in the :attr:`self.features` attribute.
        """
        if save_feats:
            self.features = self.model.feats_forward(inputs)
            if hasattr(self.model, "classification_head"):  # coverage: ignore
                logits = self.model.classification_head(self.features)
            else:
                logits = self.model.linear(self.features)
        else:
            self.features = None
            logits = self.model(inputs)
        return logits

    def training_step(
        self, batch: tuple[Tensor, Tensor], batch_idx: int
    ) -> STEP_OUTPUT:
        # Mixup only for single models
        if self.num_estimators == 1:
            if (
                self.mixtype == "kernel_warping"
                or self.mixtype == "kernel_warping_regmixup"
            ):
                if self.dist_sim == "emb":
                    with torch.no_grad():
                        feats = self.model.feats_forward(batch[0]).detach()
                    batch = self.mixup(*batch, feats)
                elif self.dist_sim == "inp":
                    batch = self.mixup(*batch, batch[0])
            elif (
                self.mixtype == "warp_quantile_mixup"
                or self.mixtype == "nowarp_quantile_mixup"
            ):
                with torch.no_grad():
                    feats = self.model.feats_forward(batch[0]).detach()
                batch = self.mixup(*batch, feats)
            elif self.mixtype == "manifold_mixup":
                inputs1, inputs2, targets, lam = self.mixup(*batch)
            elif self.mixtype == "manifold_warping_mixup":
                if self.dist_sim == "emb":
                    with torch.no_grad():
                        feats = self.model.feats_forward(batch[0]).detach()
                    inputs1, inputs2, targets, lam = self.mixup(*batch, feats)
                elif self.dist_sim == "mani_mix":
                    with torch.no_grad():
                        feats, mix_hidden = self.model.manifold_feats_forward(
                            batch[0]
                        )
                        feats = feats.detach()
                    inputs1, inputs2, targets, lam = self.mixup(*batch, feats)
                elif self.dist_sim == "inp":
                    inputs1, inputs2, targets, lam = self.mixup(
                        *batch, batch[0]
                    )
            elif self.mixtype == "mit_last" or self.mixtype == "mit_all":
                inputs1, inputs2, targets1, targets2, lam1, lam2 = self.mixup(
                    *batch
                )
            elif self.mixtype == "rankmixup":
                inputs1, inputs2, targets1, targets2, lam = self.mixup(*batch)
            else:
                batch = self.mixup(*batch)

        if self.num_estimators == 1:
            if (
                self.mixtype == "manifold_mixup"
                or self.mixtype == "manifold_warping_mixup"
            ):
                inputs1, targets = self.format_batch_fn((inputs1, targets))
                inputs2, targets = self.format_batch_fn((inputs2, targets))
            elif (
                self.mixtype == "mit_last"
                or self.mixtype == "mit_all"
                or self.mixtype == "rankmixup"
            ):
                inputs1, targets1 = self.format_batch_fn((inputs1, targets1))
                inputs2, targets2 = self.format_batch_fn((inputs2, targets2))
            else:
                inputs, targets = self.format_batch_fn(batch)
        else:
            inputs, targets = self.format_batch_fn(batch)

        if self.is_elbo:
            loss = self.loss(inputs, targets)
        elif self.mixtype == "manifold_mixup":
            logits = self.model.mix_forward(inputs1, inputs2, lam)
            loss = self.loss(logits, targets)
        elif self.mixtype == "manifold_warping_mixup":
            if self.dist_sim == "mani_mix":
                logits = self.model.mix_forward(
                    inputs1, inputs2, lam, mix_hidden
                )
            else:
                logits = self.model.mix_forward(inputs1, inputs2, lam)
            loss = self.loss(logits, targets)
        elif self.mixtype == "mit_last" or self.mixtype == "mit_all":
            logits1, logits2 = self.model.mit_forward(
                inputs1,
                inputs2,
                lam1,
                lam2,
                self.mixup.margin,
                self.mixup.alpha,
                self.mixtype == "mit_all",
            )
            loss = 0.5 * self.loss(logits1, targets1) + 0.5 * self.loss(
                logits2, targets2
            )
        elif self.mixtype == "rankmixup":
            logits1 = self.forward(inputs1)
            logits2 = self.forward(inputs2)
            loss = self.loss(logits1, targets1) + 0.1 * (
                1.0
                - self.mixup.get_indcg(logits1, logits2, lam, targets2).mean()
            )
        else:
            logits = self.forward(inputs)
            # BCEWithLogitsLoss expects float targets
            if self.binary_cls and isinstance(self.loss, nn.BCEWithLogitsLoss):
                logits = logits.squeeze(-1)
                targets = targets.float()

            if not self.is_dec:
                loss = self.loss(logits, targets)
            else:
                loss = self.loss(logits, targets, self.current_epoch)

        self.log("train_loss", loss)
        return loss

    def validation_step(
        self, batch: tuple[Tensor, Tensor], batch_idx: int
    ) -> None:
        inputs, targets = batch
        logits = self.forward(
            inputs, save_feats=self.eval_grouping_loss
        )  # (m*b, c)
        logits = rearrange(logits, "(m b) c -> b m c", m=self.num_estimators)

        if self.binary_cls:
            probs_per_est = torch.sigmoid(logits).squeeze(-1)
        else:
            probs_per_est = F.softmax(logits, dim=-1)

        probs = probs_per_est.mean(dim=1)
        self.val_cls_metrics.update(probs, targets)

        if self.eval_grouping_loss:
            self.val_grouping_loss.update(probs, targets, self.features)

    def test_step(
        self,
        batch: tuple[Tensor, Tensor],
        batch_idx: int,
        dataloader_idx: int = 0,
    ) -> None:
        inputs, targets = batch
        logits = self.forward(
            inputs, save_feats=self.eval_grouping_loss
        )  # (m*b, c)
        if logits.size(0) % self.num_estimators != 0:  # coverage: ignore
            raise ValueError(
                f"The number of predicted samples {logits.size(0)} is not "
                "divisible by the reported number of estimators "
                f"{self.num_estimators} of the routine. Please check the "
                "correspondence between these values."
            )
        logits = rearrange(logits, "(n b) c -> b n c", n=self.num_estimators)

        if self.binary_cls:
            probs_per_est = torch.sigmoid(logits)
        else:
            probs_per_est = F.softmax(logits, dim=-1)

        probs = probs_per_est.mean(dim=1)

        confs = probs.max(-1)[0]

        if self.ood_criterion == "logit":
            ood_scores = -logits.mean(dim=1).max(dim=-1).values
        elif self.ood_criterion == "energy":
            ood_scores = -logits.mean(dim=1).logsumexp(dim=-1)
        elif self.ood_criterion == "entropy":
            ood_scores = (
                torch.special.entr(probs_per_est).sum(dim=-1).mean(dim=1)
            )
        elif self.ood_criterion == "mi":
            mi_metric = MutualInformation(reduction="none")
            ood_scores = mi_metric(probs_per_est)
        elif self.ood_criterion == "vr":
            vr_metric = VariationRatio(reduction="none", probabilistic=False)
            ood_scores = vr_metric(probs_per_est.transpose(0, 1))
        else:
            ood_scores = -confs

        # Scaling for single models
        if (
            self.num_estimators == 1
            and self.calibration_set is not None
            and self.cal_model is not None
        ):
            cal_logits = self.cal_model(inputs)
            cal_probs = F.softmax(cal_logits, dim=-1)
            self.ts_cls_metrics.update(cal_probs, targets)

        if dataloader_idx == 0:
            # squeeze if binary classification only for binary metrics
            self.test_cls_metrics.update(
                probs.squeeze(-1) if self.binary_cls else probs,
                targets,
            )
            if self.eval_grouping_loss:
                self.test_grouping_loss.update(probs, targets, self.features)

            self.log_dict(
                self.test_cls_metrics, on_epoch=True, add_dataloader_idx=False
            )
            self.test_id_entropy(probs)
            self.log(
                "cls_test/entropy",
                self.test_id_entropy,
                on_epoch=True,
                add_dataloader_idx=False,
            )

            if self.num_estimators > 1:
                self.test_id_ens_metrics.update(probs_per_est)

            if self.eval_ood:
                self.test_ood_metrics.update(
                    ood_scores, torch.zeros_like(targets)
                )

            if self.id_logit_storage is not None:
                self.id_logit_storage.append(logits.detach().cpu())

        elif self.eval_ood and dataloader_idx == 1:
            self.test_ood_metrics.update(ood_scores, torch.ones_like(targets))
            self.test_ood_entropy(probs)
            self.log(
                "ood/entropy",
                self.test_ood_entropy,
                on_epoch=True,
                add_dataloader_idx=False,
            )
            if self.num_estimators > 1:
                self.test_ood_ens_metrics.update(probs_per_est)

            if self.ood_logit_storage is not None:
                self.ood_logit_storage.append(logits.detach().cpu())

    def on_validation_epoch_end(self) -> None:
        self.log_dict(self.val_cls_metrics.compute())
        self.val_cls_metrics.reset()

        if self.eval_grouping_loss:
            self.log_dict(self.val_grouping_loss.compute())
            self.val_grouping_loss.reset()

    def on_test_epoch_end(self) -> None:
        # already logged
        result_dict = self.test_cls_metrics.compute()

        # already logged
        result_dict.update({"cls_test/entropy": self.test_id_entropy.compute()})

        if (
            self.num_estimators == 1
            and self.calibration_set is not None
            and self.cal_model is not None
        ):
            tmp_metrics = self.ts_cls_metrics.compute()
            self.log_dict(tmp_metrics)
            result_dict.update(tmp_metrics)
            self.ts_cls_metrics.reset()

        if self.eval_grouping_loss:
            self.log_dict(
                self.test_grouping_loss.compute(),
            )

        if self.num_estimators > 1:
            tmp_metrics = self.test_id_ens_metrics.compute()
            self.log_dict(tmp_metrics)
            result_dict.update(tmp_metrics)
            self.test_id_ens_metrics.reset()

        if self.eval_grouping_loss:
            self.log_dict(
                self.test_grouping_loss.compute(),
            )

        if self.num_estimators > 1:
            tmp_metrics = self.test_id_ens_metrics.compute()
            self.log_dict(tmp_metrics)
            result_dict.update(tmp_metrics)
            self.test_id_ens_metrics.reset()

        if self.eval_ood:
            tmp_metrics = self.test_ood_metrics.compute()
            self.log_dict(tmp_metrics)
            result_dict.update(tmp_metrics)
            self.test_ood_metrics.reset()

            # already logged
            result_dict.update({"ood/entropy": self.test_ood_entropy.compute()})

            if self.num_estimators > 1:
                tmp_metrics = self.test_ood_ens_metrics.compute()
                self.log_dict(tmp_metrics)
                result_dict.update(tmp_metrics)
                self.test_ood_ens_metrics.reset()

        if isinstance(self.logger, Logger) and self.log_plots:
            self.logger.experiment.add_figure(
                "Calibration Plot", self.test_cls_metrics["ECE"].plot()[0]
            )

            # plot histograms of logits and likelihoods
            if self.eval_ood:
                id_logits = torch.cat(self.id_logit_storage, dim=0)
                ood_logits = torch.cat(self.ood_logit_storage, dim=0)

                id_probs = F.softmax(id_logits, dim=-1)
                ood_probs = F.softmax(ood_logits, dim=-1)

                logits_fig = plot_hist(
                    [
                        id_logits.mean(1).max(-1).values,
                        ood_logits.mean(1).max(-1).values,
                    ],
                    20,
                    "Histogram of the logits",
                )[0]
                probs_fig = plot_hist(
                    [
                        id_probs.mean(1).max(-1).values,
                        ood_probs.mean(1).max(-1).values,
                    ],
                    20,
                    "Histogram of the likelihoods",
                )[0]
                self.logger.experiment.add_figure("Logit Histogram", logits_fig)
                self.logger.experiment.add_figure(
                    "Likelihood Histogram", probs_fig
                )

        if self.save_in_csv:
            self.save_results_to_csv(result_dict)

    def save_results_to_csv(self, results: dict[str, float]) -> None:
        if self.logger is not None:
            csv_writer(
                Path(self.logger.log_dir) / "results.csv",
                results,
            )


def _classification_routine_checks(
    model: nn.Module,
    num_classes: int,
    num_estimators: int,
    ood_criterion: str,
    eval_grouping_loss: bool,
) -> None:
    if not isinstance(num_estimators, int) or num_estimators < 1:
        raise ValueError(
            "The number of estimators must be a positive integer >= 1."
            f"Got {num_estimators}."
        )

    if ood_criterion not in [
        "msp",
        "logit",
        "energy",
        "entropy",
        "mi",
        "vr",
    ]:
        raise ValueError(
            "The OOD criterion must be one of 'msp', 'logit', 'energy', 'entropy',"
            f" 'mi' or 'vr'. Got {ood_criterion}."
        )

    if num_estimators == 1 and ood_criterion in ["mi", "vr"]:
        raise ValueError(
            "You cannot use mutual information or variation ratio with a single"
            " model."
        )

    if num_estimators != 1 and eval_grouping_loss:
        raise NotImplementedError(
            "Groupng loss for ensembles is not yet implemented. Raise an issue if needed."
        )

    if num_classes < 1:
        raise ValueError(
            "The number of classes must be a positive integer >= 1."
            f"Got {num_classes}."
        )

    if eval_grouping_loss and not hasattr(model, "feats_forward"):
        raise ValueError(
            "Your model must have a `feats_forward` method to compute the "
            "grouping loss."
        )

    if eval_grouping_loss and not (
        hasattr(model, "classification_head") or hasattr(model, "linear")
    ):
        raise ValueError(
            "Your model must have a `classification_head` or `linear` "
            "attribute to compute the grouping loss."
        )<|MERGE_RESOLUTION|>--- conflicted
+++ resolved
@@ -21,7 +21,6 @@
 from torch_uncertainty.losses import DECLoss, ELBOLoss
 from torch_uncertainty.metrics import (
     FPR95,
-    AdaptiveCalibrationError,
     BrierScore,
     CalibrationError,
     CategoricalNLL,
@@ -185,10 +184,6 @@
                     "Acc": Accuracy(
                         task="multiclass", num_classes=self.num_classes
                     ),
-<<<<<<< HEAD
-                    "ECE": CE(task="multiclass", num_classes=self.num_classes),
-                    "AECE": AdaptiveCalibrationError(),
-=======
                     "ECE": CalibrationError(
                         task="multiclass",
                         num_bins=num_calibration_bins,
@@ -200,7 +195,6 @@
                         num_bins=num_calibration_bins,
                         num_classes=self.num_classes,
                     ),
->>>>>>> ce7627d2
                     "Brier": BrierScore(num_classes=self.num_classes),
                 },
                 compute_groups=False,
