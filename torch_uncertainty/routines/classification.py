from collections.abc import Callable
from pathlib import Path
from typing import Literal

import torch
import torch.nn.functional as F
from einops import rearrange
from lightning.pytorch import LightningModule
from lightning.pytorch.loggers import Logger
from lightning.pytorch.utilities.types import STEP_OUTPUT
from timm.data import Mixup as timm_Mixup
from torch import Tensor, nn
from torch.optim import Optimizer
from torchmetrics import Accuracy, MetricCollection
from torchmetrics.classification import (
    BinaryAUROC,
    BinaryAveragePrecision,
)

from torch_uncertainty.layers import Identity
from torch_uncertainty.losses import DECLoss, ELBOLoss
from torch_uncertainty.metrics import (
    CE,
    FPR95,
    BrierScore,
    CategoricalNLL,
    Disagreement,
    Entropy,
    GroupingLoss,
    MutualInformation,
    VariationRatio,
    AdaptiveCalibrationError,
)
<<<<<<< HEAD
from ..plotting_utils import CalibrationPlot, plot_hist
from ..post_processing import TemperatureScaler
from ..transforms import (
    Mixup,
    MixupIO,
    RegMixup,
    WarpingMixup,
    MixupTO,
    QuantileMixup,
    MITMixup,
    RankMixup_MNDCG,
)


class ClassificationSingle(pl.LightningModule):
    """
    Args:
        evaluate_ood (bool, optional): Indicates whether to evaluate the OOD
            detection performance or not. Defaults to ``False``.
        use_entropy (bool, optional): Indicates whether to use the entropy
            values as the OOD criterion or not. Defaults to ``False``.
        use_logits (bool, optional): Indicates whether to use the logits as the
            OOD criterion or not. Defaults to ``False``.

    Note:
        The default OOD criterion is the softmax confidence score.

    Warning:
        Make sure at most only one of :attr:`use_entropy` and :attr:`use_logits`
        attributes is set to ``True``. Otherwise a :class:`ValueError()` will
        be raised.
    """
=======
from torch_uncertainty.post_processing import TemperatureScaler
from torch_uncertainty.transforms import Mixup, MixupIO, RegMixup, WarpingMixup
from torch_uncertainty.utils import csv_writer, plot_hist

>>>>>>> cdc06995

class ClassificationRoutine(LightningModule):
    def __init__(
        self,
        model: nn.Module,
        num_classes: int,
        loss: nn.Module,
        num_estimators: int = 1,
        format_batch_fn: nn.Module | None = None,
        optim_recipe: dict | Optimizer | None = None,
        mixtype: str = "erm",
        mixmode: str = "elem",
        dist_sim: str = "emb",
        warping: str = "beta_cdf",
        kernel_tau_max: float = 1.0,
        kernel_tau_std: float = 0.5,
        lower_quantile: bool = False,
        quantile: float = 0.5,
        mit_margin: float = 0.0,
        mixup_alpha: float = 0,
        cutmix_alpha: float = 0,
        eval_ood: bool = False,
        eval_grouping_loss: bool = False,
        ood_criterion: Literal[
            "msp", "logit", "energy", "entropy", "mi", "vr"
        ] = "msp",
        log_plots: bool = False,
        save_in_csv: bool = False,
        calibration_set: Literal["val", "test"] | None = None,
    ) -> None:
        r"""Routine for efficient training and testing on **classification tasks**
        using LightningModule.

        Args:
            model (torch.nn.Module): Model to train.
            num_classes (int): Number of classes.
            loss (torch.nn.Module): Loss function to optimize the :attr:`model`.
            num_estimators (int, optional): Number of estimators for the
                ensemble. Defaults to ``1`` (single model).
            format_batch_fn (torch.nn.Module, optional): Function to format the batch.
                Defaults to :class:`torch.nn.Identity()`.
            optim_recipe (dict or torch.optim.Optimizer, optional): The optimizer and
                optionally the scheduler to use. Defaults to ``None``.
            mixtype (str, optional): Mixup type. Defaults to ``"erm"``.
            mixmode (str, optional): Mixup mode. Defaults to ``"elem"``.
            dist_sim (str, optional): Distance similarity. Defaults to ``"emb"``.
            kernel_tau_max (float, optional): Maximum value for the kernel tau.
                Defaults to ``1.0``.
            kernel_tau_std (float, optional): Standard deviation for the kernel tau.
                Defaults to ``0.5``.
            mixup_alpha (float, optional): Alpha parameter for Mixup. Defaults to ``0``.
            cutmix_alpha (float, optional): Alpha parameter for Cutmix.
                Defaults to ``0``.
            eval_ood (bool, optional): Indicates whether to evaluate the OOD
                detection performance or not. Defaults to ``False``.
            eval_grouping_loss (bool, optional): Indicates whether to evaluate the
                grouping loss or not. Defaults to ``False``.
            ood_criterion (str, optional): OOD criterion. Available options are

                - ``"msp"`` (default): Maximum softmax probability.
                - ``"logit"``: Maximum logit.
                - ``"energy"``: Logsumexp of the mean logits.
                - ``"entropy"``: Entropy of the mean prediction.
                - ``"mi"``: Mutual information of the ensemble.
                - ``"vr"``: Variation ratio of the ensemble.

            log_plots (bool, optional): Indicates whether to log plots from
                metrics. Defaults to ``False``.
            save_in_csv(bool, optional): Save the results in csv. Defaults to
                ``False``.
            calibration_set (str, optional): The calibration dataset to use for
                scaling. If not ``None``, it uses either the validation set when
                set to ``"val"`` or the test set when set to ``"test"``.
                Defaults to ``None``.

        Warning:
            You must define :attr:`optim_recipe` if you do not use the CLI.

        Note:
            :attr:`optim_recipe` can be anything that can be returned by
            :meth:`LightningModule.configure_optimizers()`. Find more details
            `here <https://lightning.ai/docs/pytorch/stable/common/lightning_module.html#configure-optimizers>`_.
        """
        super().__init__()
        _classification_routine_checks(
            model=model,
            num_classes=num_classes,
            num_estimators=num_estimators,
            ood_criterion=ood_criterion,
            eval_grouping_loss=eval_grouping_loss,
        )

        if format_batch_fn is None:
            format_batch_fn = nn.Identity()

        self.num_classes = num_classes
        self.num_estimators = num_estimators
        self.eval_ood = eval_ood
        self.eval_grouping_loss = eval_grouping_loss
        self.ood_criterion = ood_criterion
        self.log_plots = log_plots
        self.save_in_csv = save_in_csv
        self.calibration_set = calibration_set
        self.binary_cls = num_classes == 1

        self.model = model
        self.loss = loss
        self.format_batch_fn = format_batch_fn
        self.optim_recipe = optim_recipe

        # metrics
        if self.binary_cls:
            cls_metrics = MetricCollection(
                {
                    "Acc": Accuracy(task="binary"),
                    "ECE": CE(task="binary"),
                    "Brier": BrierScore(num_classes=1),
                },
                compute_groups=False,
            )
        else:
            cls_metrics = MetricCollection(
                {
                    "NLL": CategoricalNLL(),
                    "Acc": Accuracy(
                        task="multiclass", num_classes=self.num_classes
                    ),
<<<<<<< HEAD
                    "ece": CalibrationError(
                        task="multiclass", num_classes=self.num_classes
                    ),
                    "aece": AdaptiveCalibrationError(),
                    "brier": BrierScore(num_classes=self.num_classes),
=======
                    "ECE": CE(task="multiclass", num_classes=self.num_classes),
                    "Brier": BrierScore(num_classes=self.num_classes),
>>>>>>> cdc06995
                },
                compute_groups=False,
            )

        self.val_cls_metrics = cls_metrics.clone(prefix="cls_val/")
        self.test_cls_metrics = cls_metrics.clone(prefix="cls_test/")

        if self.calibration_set is not None:
            self.ts_cls_metrics = cls_metrics.clone(prefix="cls_test/ts_")

        self.test_id_entropy = Entropy()

        if self.eval_ood:
            ood_metrics = MetricCollection(
                {
                    "FPR95": FPR95(pos_label=1),
                    "AUROC": BinaryAUROC(),
                    "AUPR": BinaryAveragePrecision(),
                },
                compute_groups=[["AUROC", "AUPR"], ["FPR95"]],
            )
            self.test_ood_metrics = ood_metrics.clone(prefix="ood/")
            self.test_ood_entropy = Entropy()

        self.mixtype = mixtype
        self.mixmode = mixmode
        self.dist_sim = dist_sim
        if num_estimators == 1:
            if mixup_alpha < 0 or cutmix_alpha < 0:
                raise ValueError(
                    "Cutmix alpha and Mixup alpha must be positive."
                    f"Got {mixup_alpha} and {cutmix_alpha}."
                )

            self.mixup = self.init_mixup(
                mixup_alpha, cutmix_alpha, kernel_tau_max, kernel_tau_std
            )

            if self.eval_grouping_loss:
                grouping_loss = MetricCollection(
                    {"grouping_loss": GroupingLoss()}
                )
                self.val_grouping_loss = grouping_loss.clone(prefix="gpl/val_")
                self.test_grouping_loss = grouping_loss.clone(
                    prefix="gpl/test_"
                )

        self.is_elbo = isinstance(self.loss, ELBOLoss)
        if self.is_elbo:
            self.loss.set_model(self.model)
        self.is_dec = isinstance(self.loss, DECLoss)

        # metrics for ensembles only
        if self.num_estimators > 1:
            ens_metrics = MetricCollection(
                {
                    "Disagreement": Disagreement(),
                    "MI": MutualInformation(),
                    "Entropy": Entropy(),
                }
            )

            self.test_id_ens_metrics = ens_metrics.clone(prefix="cls_test/ens_")

            if self.eval_ood:
                self.test_ood_ens_metrics = ens_metrics.clone(prefix="ood/ens_")

        self.id_logit_storage = None
        self.ood_logit_storage = None

    def init_mixup(
        self,
        mixup_alpha: float,
        cutmix_alpha: float,
        kernel_tau_max: float,
        kernel_tau_std: float,
    ) -> Callable:
        if self.mixtype == "timm":
            return timm_Mixup(
                mixup_alpha=mixup_alpha,
                cutmix_alpha=cutmix_alpha,
                mode=self.mixmode,
                num_classes=self.num_classes,
            )
        if self.mixtype == "mixup":
            return Mixup(
                alpha=mixup_alpha,
                mode=self.mixmode,
                num_classes=self.num_classes,
            )
        if self.mixtype == "mixup_io":
            return MixupIO(
                alpha=mixup_alpha,
                mode=self.mixmode,
                num_classes=self.num_classes,
            )
        if self.mixtype == "regmixup":
            return RegMixup(
                alpha=mixup_alpha,
                mode=self.mixmode,
                num_classes=self.num_classes,
            )
        if self.mixtype == "kernel_warping":
            return WarpingMixup(
                alpha=mixup_alpha,
                mode=self.mixmode,
                num_classes=self.num_classes,
                apply_kernel=True,
                warping=warping,
                tau_max=kernel_tau_max,
                tau_std=kernel_tau_std,
            )
        elif self.mixtype == "manifold_mixup":
            self.mixup = MixupTO(
                alpha=mixup_alpha,
                mode=self.mixmode,
                num_classes=self.num_classes,
            )
        elif self.mixtype == "manifold_warping_mixup":
            self.mixup = WarpingMixup(
                alpha=mixup_alpha,
                mode=self.mixmode,
                num_classes=self.num_classes,
                apply_kernel=True,
                warping=warping,
                tau_max=kernel_tau_max,
                tau_std=kernel_tau_std,
                manifold=True,
            )
        elif self.mixtype == "kernel_warping_regmixup":
            self.mixup = WarpingMixup(
                alpha=mixup_alpha,
                mode=self.mixmode,
                num_classes=self.num_classes,
                apply_kernel=True,
                warping=warping,
                tau_max=kernel_tau_max,
                tau_std=kernel_tau_std,
                regularization=True,
            )
        elif self.mixtype == "warp_quantile_mixup":
            self.mixup = QuantileMixup(
                alpha=mixup_alpha,
                mode=self.mixmode,
                num_classes=self.num_classes,
                lower=lower_quantile,
                quantile=quantile,
                warp=True,
            )
        elif self.mixtype == "nowarp_quantile_mixup":
            self.mixup = QuantileMixup(
                alpha=mixup_alpha,
                mode=self.mixmode,
                num_classes=self.num_classes,
                lower=lower_quantile,
                quantile=quantile,
                warp=False,
            )
        elif self.mixtype == "mit_all" or self.mixtype == "mit_last":
            self.mixup = MITMixup(
                alpha=mixup_alpha,
                mode=self.mixmode,
                num_classes=self.num_classes,
                margin=mit_margin,
            )
        elif self.mixtype == "rankmixup":
            self.mixup = RankMixup_MNDCG(
                alpha=mixup_alpha,
                mode=self.mixmode,
                num_classes=self.num_classes,
                num_mixup=3,
            )
        return Identity()

    def configure_optimizers(self) -> Optimizer | dict:
        return self.optim_recipe

    def on_train_start(self) -> None:
        init_metrics = dict.fromkeys(self.val_cls_metrics, 0)
        init_metrics.update(dict.fromkeys(self.test_cls_metrics, 0))

        if self.logger is not None:  # coverage: ignore
            self.logger.log_hyperparams(
                self.hparams,
                init_metrics,
            )

<<<<<<< HEAD
    def training_step(
        self, batch: Tuple[Tensor, Tensor], batch_idx: int
    ) -> STEP_OUTPUT:
        if (
            self.mixtype == "kernel_warping"
            or self.mixtype == "kernel_warping_regmixup"
        ):
            if self.dist_sim == "emb":
                with torch.no_grad():
                    feats = self.model.feats_forward(batch[0]).detach()

                batch = self.mixup(*batch, feats)
            elif self.dist_sim == "inp":
                batch = self.mixup(*batch, batch[0])
        elif (
            self.mixtype == "warp_quantile_mixup"
            or self.mixtype == "nowarp_quantile_mixup"
        ):
            with torch.no_grad():
                feats = self.model.feats_forward(batch[0]).detach()
            batch = self.mixup(*batch, feats)
        elif self.mixtype == "manifold_mixup":
            inputs1, inputs2, targets, lam = self.mixup(*batch)
        elif self.mixtype == "manifold_warping_mixup":
            if self.dist_sim == "emb":
                with torch.no_grad():
                    feats = self.model.feats_forward(batch[0]).detach()
                inputs1, inputs2, targets, lam = self.mixup(*batch, feats)
            elif self.dist_sim == "mani_mix":
                with torch.no_grad():
                    feats, mix_hidden = self.model.manifold_feats_forward(
                        batch[0]
                    )
                    feats = feats.detach()
                inputs1, inputs2, targets, lam = self.mixup(*batch, feats)
            elif self.dist_sim == "inp":
                inputs1, inputs2, targets, lam = self.mixup(*batch, batch[0])
        elif self.mixtype == "mit_last" or self.mixtype == "mit_all":
            inputs1, inputs2, targets1, targets2, lam1, lam2 = self.mixup(
                *batch
            )
        elif self.mixtype == "rankmixup":
            inputs1, inputs2, targets1, targets2, lam = self.mixup(*batch)
        else:
            batch = self.mixup(*batch)

        if (
            self.mixtype == "manifold_mixup"
            or self.mixtype == "manifold_warping_mixup"
        ):
            inputs1, targets = self.format_batch_fn((inputs1, targets))
            inputs2, targets = self.format_batch_fn((inputs2, targets))
        elif self.mixtype == "mit_last" or self.mixtype == "mit_all":
            inputs1, targets1 = self.format_batch_fn((inputs1, targets1))
            inputs2, targets2 = self.format_batch_fn((inputs2, targets2))
        elif self.mixtype == "rankmixup":
            inputs1, targets1 = self.format_batch_fn((inputs1, targets1))
            inputs2, targets2 = self.format_batch_fn((inputs2, targets2))
        else:
            inputs, targets = self.format_batch_fn(batch)

        if self.is_elbo:
            loss = self.criterion(inputs, targets)
        elif self.mixtype == "manifold_mixup":
            logits = self.model.mix_forward(inputs1, inputs2, lam)
            loss = self.criterion(logits, targets)
        elif self.mixtype == "manifold_warping_mixup":
            if self.dist_sim == "mani_mix":
                logits = self.model.mix_forward(
                    inputs1, inputs2, lam, mix_hidden
                )
            else:
                logits = self.model.mix_forward(inputs1, inputs2, lam)
            loss = self.criterion(logits, targets)
        elif self.mixtype == "mit_last" or self.mixtype == "mit_all":
            logits1, logits2 = self.model.mit_forward(
                inputs1,
                inputs2,
                lam1,
                lam2,
                self.mixup.margin,
                self.mixup.alpha,
                self.mixtype == "mit_all",
            )
            loss = 0.5 * self.criterion(
                logits1, targets1
            ) + 0.5 * self.criterion(logits2, targets2)
        elif self.mixtype == "rankmixup":
            logits1 = self.forward(inputs1)
            logits2 = self.forward(inputs2)
            loss = self.criterion(logits1, targets1) + 0.1 * (
                1.0
                - self.mixup.get_indcg(logits1, logits2, lam, targets2).mean()
            )
        else:
            logits = self.forward(inputs)
            # BCEWithLogitsLoss expects float targets
            if self.binary_cls and self.loss == nn.BCEWithLogitsLoss:
                logits = logits.squeeze(-1)
                targets = targets.float()

            if not self.is_dec:
                loss = self.criterion(logits, targets)
            else:
                loss = self.criterion(logits, targets, self.current_epoch)
        self.log("train_loss", loss)
        return loss

    def validation_step(
        self, batch: Tuple[Tensor, Tensor], batch_idx: int
    ) -> None:
        inputs, targets = batch
        logits = self.forward(inputs)

        if self.binary_cls:
            probs = torch.sigmoid(logits).squeeze(-1)
        else:
            probs = F.softmax(logits, dim=-1)

        self.val_cls_metrics.update(probs, targets)

    def validation_epoch_end(
        self, outputs: Union[EPOCH_OUTPUT, List[EPOCH_OUTPUT]]
    ) -> None:
        self.log_dict(self.val_cls_metrics.compute())
        self.val_cls_metrics.reset()

=======
>>>>>>> cdc06995
    def on_test_start(self) -> None:
        if isinstance(self.calibration_set, str) and self.calibration_set in [
            "val",
            "test",
        ]:
            dataset = (
                self.trainer.datamodule.val_dataloader().dataset
                if self.calibration_set == "val"
                else self.trainer.datamodule.test_dataloader().dataset
            )
            with torch.inference_mode(False):
                self.cal_model = TemperatureScaler(
                    model=self.model, device=self.device
                ).fit(calibration_set=dataset)
        else:
            self.cal_model = None

        if self.eval_ood and self.log_plots and isinstance(self.logger, Logger):
            self.id_logit_storage = []
            self.ood_logit_storage = []

    def forward(self, inputs: Tensor, save_feats: bool = False) -> Tensor:
        """Forward pass of the model.

        Args:
            inputs (Tensor): Input tensor.
            save_feats (bool, optional): Whether to store the features or
                not. Defaults to ``False``.

        Note:
            The features are stored in the :attr:`self.features` attribute.
        """
        if save_feats:
            self.features = self.model.feats_forward(inputs)
            if hasattr(self.model, "classification_head"):  # coverage: ignore
                logits = self.model.classification_head(self.features)
            else:
                logits = self.model.linear(self.features)
        else:
            self.features = None
            logits = self.model(inputs)
        return logits

<<<<<<< HEAD
    def test_epoch_end(
        self, outputs: Union[EPOCH_OUTPUT, List[EPOCH_OUTPUT]]
    ) -> None:
        self.log_dict(
            self.test_cls_metrics.compute(),
        )
        self.test_cls_metrics.reset()

        if (
            self.calibration_set is not None
            and self.scaler is not None
            and self.cal_model is not None
        ):
            self.log_dict(self.ts_cls_metrics.compute())
            self.ts_cls_metrics.reset()

        if self.evaluate_ood:
            self.log_dict(
                self.test_ood_metrics.compute(),
            )
            self.test_ood_metrics.reset()

        if isinstance(self.logger, TensorBoardLogger):
            self.logger.experiment.add_figure(
                "Calibration Plot", self.cal_plot.compute()[0]
            )

            if self.evaluate_ood:
                id_logits = torch.cat(outputs[0], 0).float().cpu()
                ood_logits = torch.cat(outputs[1], 0).float().cpu()

                id_probs = F.softmax(id_logits, dim=-1)
                ood_probs = F.softmax(ood_logits, dim=-1)

                logits_fig = plot_hist(
                    [id_logits.max(-1).values, ood_logits.max(-1).values],
                    20,
                    "Histogram of the logits",
                )[0]
                probs_fig = plot_hist(
                    [id_probs.max(-1).values, ood_probs.max(-1).values],
                    20,
                    "Histogram of the likelihoods",
                )[0]
                self.logger.experiment.add_figure("Logit Histogram", logits_fig)
                self.logger.experiment.add_figure(
                    "Likelihood Histogram", probs_fig
                )

    @staticmethod
    def add_model_specific_args(
        parent_parser: ArgumentParser,
    ) -> ArgumentParser:
        """Defines the routine's attributes via command-line options:

        - ``--mixup``: sets :attr:`mixup_alpha` for Mixup
        - ``--cutmix``: sets :attr:`cutmix_alpha` for Cutmix
        - ``--entropy``: sets :attr:`use_entropy` to ``True``.
        - ``--logits``: sets :attr:`use_logits` to ``True``.
        """
        parent_parser.add_argument(
            "--mixup_alpha", dest="mixup_alpha", type=float, default=0
        )
        parent_parser.add_argument(
            "--cutmix_alpha", dest="cutmix_alpha", type=float, default=0
        )
        parent_parser.add_argument(
            "--entropy", dest="use_entropy", action="store_true"
        )
        parent_parser.add_argument(
            "--logits", dest="use_logits", action="store_true"
        )
        parent_parser.add_argument(
            "--mixtype", dest="mixtype", type=str, default="erm"
        )
        parent_parser.add_argument(
            "--mixmode", dest="mixmode", type=str, default="elem"
        )
        parent_parser.add_argument(
            "--dist_sim", dest="dist_sim", type=str, default="emb"
        )
        parent_parser.add_argument(
            "--kernel_tau_max", dest="kernel_tau_max", type=float, default=1.0
        )
        parent_parser.add_argument(
            "--kernel_tau_std", dest="kernel_tau_std", type=float, default=0.5
        )
        parent_parser.add_argument(
            "--quantile", dest="quantile", type=float, default=0.5
        )
        parent_parser.add_argument(
            "--lower_quantile", dest="lower_quantile", action="store_true"
        )
        parent_parser.add_argument(
            "--mit_margin", dest="mit_margin", type=float, default=0.0
        )
        parent_parser.add_argument(
            "--warping", dest="warping", default="beta_cdf", type=str
        )
        return parent_parser


class ClassificationEnsemble(ClassificationSingle):
    """
    Args:
        evaluate_ood (bool, optional): Indicates whether to evaluate the OOD
            detection performance or not. Defaults to ``False``.
        use_entropy (bool, optional): Indicates whether to use the entropy
            values as the OOD criterion or not. Defaults to ``False``.
        use_logits (bool, optional): Indicates whether to use the logits as the
            OOD criterion or not. Defaults to ``False``.
        use_mi (bool, optional): Indicates whether to use the mutual
            information as the OOD criterion or not. Defaults to ``False``.
        use_variation_ratio (bool, optional): Indicates whether to use the
            variation ratio as the OOD criterion or not. Defaults to ``False``.

    Note:
        The default OOD criterion is the averaged softmax confidence score.

    Warning:
        Make sure at most only one of :attr:`use_entropy`, :attr:`use_logits`
        , :attr:`use_mi`, and :attr:`use_variation_ratio` attributes is set to
        ``True``. Otherwise a :class:`ValueError()` will be raised.
    """

    def __init__(
        self,
        num_classes: int,
        model: nn.Module,
        loss: Type[nn.Module],
        optimization_procedure: Any,
        num_estimators: int,
        format_batch_fn: nn.Module = nn.Identity(),
        mixup_alpha: float = 0,
        cutmix_alpha: float = 0,
        evaluate_ood: bool = False,
        use_entropy: bool = False,
        use_logits: bool = False,
        use_mi: bool = False,
        use_variation_ratio: bool = False,
        **kwargs,
    ) -> None:
        super().__init__(
            num_classes=num_classes,
            model=model,
            loss=loss,
            optimization_procedure=optimization_procedure,
            format_batch_fn=format_batch_fn,
            mixup_alpha=mixup_alpha,
            cutmix_alpha=cutmix_alpha,
            evaluate_ood=evaluate_ood,
            use_entropy=use_entropy,
            use_logits=use_logits,
            **kwargs,
        )

        self.num_estimators = num_estimators

        self.use_mi = use_mi
        self.use_variation_ratio = use_variation_ratio

        if (
            self.use_logits
            + self.use_entropy
            + self.use_mi
            + self.use_variation_ratio
        ) > 1:
            raise ValueError("You cannot choose more than one OOD criterion.")

        # metrics for ensembles only
        ens_metrics = MetricCollection(
            {
                "disagreement": Disagreement(),
                "mi": MutualInformation(),
                "entropy": Entropy(),
            }
        )
        self.test_id_ens_metrics = ens_metrics.clone(prefix="hp/test_id_ens_")

        if self.evaluate_ood:
            self.test_ood_ens_metrics = ens_metrics.clone(
                prefix="hp/test_ood_ens_"
            )

    def on_train_start(self) -> None:
        param = {}
        param["storage"] = f"{get_model_size_mb(self)} MB"
        if self.logger is not None:  # coverage: ignore
            self.logger.log_hyperparams(
                Namespace(**param),
                {
                    "hp/val_nll": 0,
                    "hp/val_acc": 0,
                    "hp/test_acc": 0,
                    "hp/test_nll": 0,
                    "hp/test_ece": 0,
                    "hp/test_brier": 0,
                    "hp/test_entropy_id": 0,
                    "hp/test_entropy_ood": 0,
                    "hp/test_aupr": 0,
                    "hp/test_auroc": 0,
                    "hp/test_fpr95": 0,
                    "hp/test_id_ens_disagreement": 0,
                    "hp/test_id_ens_mi": 0,
                    "hp/test_id_ens_entropy": 0,
                    "hp/test_ood_ens_disagreement": 0,
                    "hp/test_ood_ens_mi": 0,
                    "hp/test_ood_ens_entropy": 0,
                },
            )

=======
>>>>>>> cdc06995
    def training_step(
        self, batch: tuple[Tensor, Tensor], batch_idx: int
    ) -> STEP_OUTPUT:
        # Mixup only for single models
        if self.num_estimators == 1:
            if self.mixtype == "kernel_warping":
                if self.dist_sim == "emb":
                    with torch.no_grad():
                        feats = self.model.feats_forward(batch[0]).detach()

                    batch = self.mixup(*batch, feats)
                elif self.dist_sim == "inp":
                    batch = self.mixup(*batch, batch[0])
            else:
                batch = self.mixup(*batch)

        inputs, targets = self.format_batch_fn(batch)

        if self.is_elbo:
            loss = self.loss(inputs, targets)
        else:
            logits = self.forward(inputs)
            # BCEWithLogitsLoss expects float targets
            if self.binary_cls and isinstance(self.loss, nn.BCEWithLogitsLoss):
                logits = logits.squeeze(-1)
                targets = targets.float()

            if not self.is_dec:
                loss = self.loss(logits, targets)
            else:
                loss = self.loss(logits, targets, self.current_epoch)

        self.log("train_loss", loss)
        return loss

    def validation_step(
        self, batch: tuple[Tensor, Tensor], batch_idx: int
    ) -> None:
        inputs, targets = batch
        logits = self.forward(
            inputs, save_feats=self.eval_grouping_loss
        )  # (m*b, c)
        logits = rearrange(logits, "(m b) c -> b m c", m=self.num_estimators)

        if self.binary_cls:
            probs_per_est = torch.sigmoid(logits).squeeze(-1)
        else:
            probs_per_est = F.softmax(logits, dim=-1)

        probs = probs_per_est.mean(dim=1)
        self.val_cls_metrics.update(probs, targets)

        if self.eval_grouping_loss:
            self.val_grouping_loss.update(probs, targets, self.features)

    def test_step(
        self,
        batch: tuple[Tensor, Tensor],
        batch_idx: int,
        dataloader_idx: int = 0,
    ) -> None:
        inputs, targets = batch
        logits = self.forward(
            inputs, save_feats=self.eval_grouping_loss
        )  # (m*b, c)
        if logits.size(0) % self.num_estimators != 0:  # coverage: ignore
            raise ValueError(
                f"The number of predicted samples {logits.size(0)} is not "
                "divisible by the reported number of estimators "
                f"{self.num_estimators} of the routine. Please check the "
                "correspondence between these values."
            )
        logits = rearrange(logits, "(n b) c -> b n c", n=self.num_estimators)

        if self.binary_cls:
            probs_per_est = torch.sigmoid(logits)
        else:
            probs_per_est = F.softmax(logits, dim=-1)

        probs = probs_per_est.mean(dim=1)

        confs = probs.max(-1)[0]

        if self.ood_criterion == "logit":
            ood_scores = -logits.mean(dim=1).max(dim=-1).values
        elif self.ood_criterion == "energy":
            ood_scores = -logits.mean(dim=1).logsumexp(dim=-1)
        elif self.ood_criterion == "entropy":
            ood_scores = (
                torch.special.entr(probs_per_est).sum(dim=-1).mean(dim=1)
            )
        elif self.ood_criterion == "mi":
            mi_metric = MutualInformation(reduction="none")
            ood_scores = mi_metric(probs_per_est)
        elif self.ood_criterion == "vr":
            vr_metric = VariationRatio(reduction="none", probabilistic=False)
            ood_scores = vr_metric(probs_per_est.transpose(0, 1))
        else:
            ood_scores = -confs

        # Scaling for single models
        if (
            self.num_estimators == 1
            and self.calibration_set is not None
            and self.cal_model is not None
        ):
            cal_logits = self.cal_model(inputs)
            cal_probs = F.softmax(cal_logits, dim=-1)
            self.ts_cls_metrics.update(cal_probs, targets)

        if dataloader_idx == 0:
            # squeeze if binary classification only for binary metrics
            self.test_cls_metrics.update(
                probs.squeeze(-1) if self.binary_cls else probs,
                targets,
            )
            if self.eval_grouping_loss:
                self.test_grouping_loss.update(probs, targets, self.features)

            self.log_dict(
                self.test_cls_metrics, on_epoch=True, add_dataloader_idx=False
            )
            self.test_id_entropy(probs)
            self.log(
                "cls_test/entropy",
                self.test_id_entropy,
                on_epoch=True,
                add_dataloader_idx=False,
            )

            if self.num_estimators > 1:
                self.test_id_ens_metrics.update(probs_per_est)

            if self.eval_ood:
                self.test_ood_metrics.update(
                    ood_scores, torch.zeros_like(targets)
                )

            if self.id_logit_storage is not None:
                self.id_logit_storage.append(logits.detach().cpu())

        elif self.eval_ood and dataloader_idx == 1:
            self.test_ood_metrics.update(ood_scores, torch.ones_like(targets))
            self.test_ood_entropy(probs)
            self.log(
                "ood/entropy",
                self.test_ood_entropy,
                on_epoch=True,
                add_dataloader_idx=False,
            )
            if self.num_estimators > 1:
                self.test_ood_ens_metrics.update(probs_per_est)

            if self.ood_logit_storage is not None:
                self.ood_logit_storage.append(logits.detach().cpu())

    def on_validation_epoch_end(self) -> None:
        self.log_dict(self.val_cls_metrics.compute())
        self.val_cls_metrics.reset()

        if self.eval_grouping_loss:
            self.log_dict(self.val_grouping_loss.compute())
            self.val_grouping_loss.reset()

    def on_test_epoch_end(self) -> None:
        # already logged
        result_dict = self.test_cls_metrics.compute()

        # already logged
        result_dict.update({"cls_test/entropy": self.test_id_entropy.compute()})

        if (
            self.num_estimators == 1
            and self.calibration_set is not None
            and self.cal_model is not None
        ):
            tmp_metrics = self.ts_cls_metrics.compute()
            self.log_dict(tmp_metrics)
            result_dict.update(tmp_metrics)
            self.ts_cls_metrics.reset()

        if self.eval_grouping_loss:
            self.log_dict(
                self.test_grouping_loss.compute(),
            )

        if self.num_estimators > 1:
            tmp_metrics = self.test_id_ens_metrics.compute()
            self.log_dict(tmp_metrics)
            result_dict.update(tmp_metrics)
            self.test_id_ens_metrics.reset()

        if self.eval_ood:
            tmp_metrics = self.test_ood_metrics.compute()
            self.log_dict(tmp_metrics)
            result_dict.update(tmp_metrics)
            self.test_ood_metrics.reset()

            # already logged
            result_dict.update({"ood/entropy": self.test_ood_entropy.compute()})

            if self.num_estimators > 1:
                tmp_metrics = self.test_ood_ens_metrics.compute()
                self.log_dict(tmp_metrics)
                result_dict.update(tmp_metrics)
                self.test_ood_ens_metrics.reset()

        if isinstance(self.logger, Logger) and self.log_plots:
            self.logger.experiment.add_figure(
                "Calibration Plot", self.test_cls_metrics["ECE"].plot()[0]
            )

            # plot histograms of logits and likelihoods
            if self.eval_ood:
                id_logits = torch.cat(self.id_logit_storage, dim=0)
                ood_logits = torch.cat(self.ood_logit_storage, dim=0)

                id_probs = F.softmax(id_logits, dim=-1)
                ood_probs = F.softmax(ood_logits, dim=-1)

                logits_fig = plot_hist(
                    [
                        id_logits.mean(1).max(-1).values,
                        ood_logits.mean(1).max(-1).values,
                    ],
                    20,
                    "Histogram of the logits",
                )[0]
                probs_fig = plot_hist(
                    [
                        id_probs.mean(1).max(-1).values,
                        ood_probs.mean(1).max(-1).values,
                    ],
                    20,
                    "Histogram of the likelihoods",
                )[0]
                self.logger.experiment.add_figure("Logit Histogram", logits_fig)
                self.logger.experiment.add_figure(
                    "Likelihood Histogram", probs_fig
                )

        if self.save_in_csv:
            self.save_results_to_csv(result_dict)

    def save_results_to_csv(self, results: dict[str, float]) -> None:
        if self.logger is not None:
            csv_writer(
                Path(self.logger.log_dir) / "results.csv",
                results,
            )


def _classification_routine_checks(
    model: nn.Module,
    num_classes: int,
    num_estimators: int,
    ood_criterion: str,
    eval_grouping_loss: bool,
) -> None:
    if not isinstance(num_estimators, int) or num_estimators < 1:
        raise ValueError(
            "The number of estimators must be a positive integer >= 1."
            f"Got {num_estimators}."
        )

    if ood_criterion not in [
        "msp",
        "logit",
        "energy",
        "entropy",
        "mi",
        "vr",
    ]:
        raise ValueError(
            "The OOD criterion must be one of 'msp', 'logit', 'energy', 'entropy',"
            f" 'mi' or 'vr'. Got {ood_criterion}."
        )

    if num_estimators == 1 and ood_criterion in ["mi", "vr"]:
        raise ValueError(
            "You cannot use mutual information or variation ratio with a single"
            " model."
        )

    if num_estimators != 1 and eval_grouping_loss:
        raise NotImplementedError(
            "Groupng loss for ensembles is not yet implemented. Raise an issue if needed."
        )

    if num_classes < 1:
        raise ValueError(
            "The number of classes must be a positive integer >= 1."
            f"Got {num_classes}."
        )

    if eval_grouping_loss and not hasattr(model, "feats_forward"):
        raise ValueError(
            "Your model must have a `feats_forward` method to compute the "
            "grouping loss."
        )

    if eval_grouping_loss and not (
        hasattr(model, "classification_head") or hasattr(model, "linear")
    ):
        raise ValueError(
            "Your model must have a `classification_head` or `linear` "
            "attribute to compute the grouping loss."
        )<|MERGE_RESOLUTION|>--- conflicted
+++ resolved
@@ -22,6 +22,7 @@
 from torch_uncertainty.metrics import (
     CE,
     FPR95,
+    AdaptiveCalibrationError,
     BrierScore,
     CategoricalNLL,
     Disagreement,
@@ -29,47 +30,20 @@
     GroupingLoss,
     MutualInformation,
     VariationRatio,
-    AdaptiveCalibrationError,
 )
-<<<<<<< HEAD
-from ..plotting_utils import CalibrationPlot, plot_hist
-from ..post_processing import TemperatureScaler
-from ..transforms import (
+from torch_uncertainty.post_processing import TemperatureScaler
+from torch_uncertainty.transforms import (
+    MITMixup,
     Mixup,
     MixupIO,
+    MixupTO,
+    QuantileMixup,
+    RankMixup_MNDCG,
     RegMixup,
     WarpingMixup,
-    MixupTO,
-    QuantileMixup,
-    MITMixup,
-    RankMixup_MNDCG,
 )
-
-
-class ClassificationSingle(pl.LightningModule):
-    """
-    Args:
-        evaluate_ood (bool, optional): Indicates whether to evaluate the OOD
-            detection performance or not. Defaults to ``False``.
-        use_entropy (bool, optional): Indicates whether to use the entropy
-            values as the OOD criterion or not. Defaults to ``False``.
-        use_logits (bool, optional): Indicates whether to use the logits as the
-            OOD criterion or not. Defaults to ``False``.
-
-    Note:
-        The default OOD criterion is the softmax confidence score.
-
-    Warning:
-        Make sure at most only one of :attr:`use_entropy` and :attr:`use_logits`
-        attributes is set to ``True``. Otherwise a :class:`ValueError()` will
-        be raised.
-    """
-=======
-from torch_uncertainty.post_processing import TemperatureScaler
-from torch_uncertainty.transforms import Mixup, MixupIO, RegMixup, WarpingMixup
 from torch_uncertainty.utils import csv_writer, plot_hist
 
->>>>>>> cdc06995
 
 class ClassificationRoutine(LightningModule):
     def __init__(
@@ -120,6 +94,10 @@
                 Defaults to ``1.0``.
             kernel_tau_std (float, optional): Standard deviation for the kernel tau.
                 Defaults to ``0.5``.
+            lower_quantile (bool, optional): Indicates whether to use the lower quantile (True) or higher quantile (False) in QuantileMixup. Defaults to ``False``.
+            quantile (float, optional): The quantile value used for in QuantileMixup. Defaults to ``0.5``.
+            mit_margin (float, optional): Margin value for MIT Mixup. Defaults to ``0.0``.
+            warping (str, optional): The warping function used for Kernel Warping Mixup. Defaults to ``"beta_cdf"``.
             mixup_alpha (float, optional): Alpha parameter for Mixup. Defaults to ``0``.
             cutmix_alpha (float, optional): Alpha parameter for Cutmix.
                 Defaults to ``0``.
@@ -197,16 +175,9 @@
                     "Acc": Accuracy(
                         task="multiclass", num_classes=self.num_classes
                     ),
-<<<<<<< HEAD
-                    "ece": CalibrationError(
-                        task="multiclass", num_classes=self.num_classes
-                    ),
-                    "aece": AdaptiveCalibrationError(),
-                    "brier": BrierScore(num_classes=self.num_classes),
-=======
                     "ECE": CE(task="multiclass", num_classes=self.num_classes),
+                    "AECE": AdaptiveCalibrationError(),
                     "Brier": BrierScore(num_classes=self.num_classes),
->>>>>>> cdc06995
                 },
                 compute_groups=False,
             )
@@ -242,7 +213,14 @@
                 )
 
             self.mixup = self.init_mixup(
-                mixup_alpha, cutmix_alpha, kernel_tau_max, kernel_tau_std
+                mixup_alpha,
+                cutmix_alpha,
+                warping,
+                lower_quantile,
+                quantile,
+                mit_margin,
+                kernel_tau_max,
+                kernel_tau_std,
             )
 
             if self.eval_grouping_loss:
@@ -281,6 +259,10 @@
         self,
         mixup_alpha: float,
         cutmix_alpha: float,
+        warping: str,
+        lower_quantile: bool,
+        quantile: float,
+        mit_margin: float,
         kernel_tau_max: float,
         kernel_tau_std: float,
     ) -> Callable:
@@ -319,14 +301,14 @@
                 tau_max=kernel_tau_max,
                 tau_std=kernel_tau_std,
             )
-        elif self.mixtype == "manifold_mixup":
-            self.mixup = MixupTO(
-                alpha=mixup_alpha,
-                mode=self.mixmode,
-                num_classes=self.num_classes,
-            )
-        elif self.mixtype == "manifold_warping_mixup":
-            self.mixup = WarpingMixup(
+        if self.mixtype == "manifold_mixup":
+            return MixupTO(
+                alpha=mixup_alpha,
+                mode=self.mixmode,
+                num_classes=self.num_classes,
+            )
+        if self.mixtype == "manifold_warping_mixup":
+            return WarpingMixup(
                 alpha=mixup_alpha,
                 mode=self.mixmode,
                 num_classes=self.num_classes,
@@ -336,8 +318,8 @@
                 tau_std=kernel_tau_std,
                 manifold=True,
             )
-        elif self.mixtype == "kernel_warping_regmixup":
-            self.mixup = WarpingMixup(
+        if self.mixtype == "kernel_warping_regmixup":
+            return WarpingMixup(
                 alpha=mixup_alpha,
                 mode=self.mixmode,
                 num_classes=self.num_classes,
@@ -347,8 +329,8 @@
                 tau_std=kernel_tau_std,
                 regularization=True,
             )
-        elif self.mixtype == "warp_quantile_mixup":
-            self.mixup = QuantileMixup(
+        if self.mixtype == "warp_quantile_mixup":
+            return QuantileMixup(
                 alpha=mixup_alpha,
                 mode=self.mixmode,
                 num_classes=self.num_classes,
@@ -356,8 +338,8 @@
                 quantile=quantile,
                 warp=True,
             )
-        elif self.mixtype == "nowarp_quantile_mixup":
-            self.mixup = QuantileMixup(
+        if self.mixtype == "nowarp_quantile_mixup":
+            return QuantileMixup(
                 alpha=mixup_alpha,
                 mode=self.mixmode,
                 num_classes=self.num_classes,
@@ -365,15 +347,15 @@
                 quantile=quantile,
                 warp=False,
             )
-        elif self.mixtype == "mit_all" or self.mixtype == "mit_last":
-            self.mixup = MITMixup(
+        if self.mixtype == "mit_all" or self.mixtype == "mit_last":
+            return MITMixup(
                 alpha=mixup_alpha,
                 mode=self.mixmode,
                 num_classes=self.num_classes,
                 margin=mit_margin,
             )
-        elif self.mixtype == "rankmixup":
-            self.mixup = RankMixup_MNDCG(
+        if self.mixtype == "rankmixup":
+            return RankMixup_MNDCG(
                 alpha=mixup_alpha,
                 mode=self.mixmode,
                 num_classes=self.num_classes,
@@ -394,136 +376,6 @@
                 init_metrics,
             )
 
-<<<<<<< HEAD
-    def training_step(
-        self, batch: Tuple[Tensor, Tensor], batch_idx: int
-    ) -> STEP_OUTPUT:
-        if (
-            self.mixtype == "kernel_warping"
-            or self.mixtype == "kernel_warping_regmixup"
-        ):
-            if self.dist_sim == "emb":
-                with torch.no_grad():
-                    feats = self.model.feats_forward(batch[0]).detach()
-
-                batch = self.mixup(*batch, feats)
-            elif self.dist_sim == "inp":
-                batch = self.mixup(*batch, batch[0])
-        elif (
-            self.mixtype == "warp_quantile_mixup"
-            or self.mixtype == "nowarp_quantile_mixup"
-        ):
-            with torch.no_grad():
-                feats = self.model.feats_forward(batch[0]).detach()
-            batch = self.mixup(*batch, feats)
-        elif self.mixtype == "manifold_mixup":
-            inputs1, inputs2, targets, lam = self.mixup(*batch)
-        elif self.mixtype == "manifold_warping_mixup":
-            if self.dist_sim == "emb":
-                with torch.no_grad():
-                    feats = self.model.feats_forward(batch[0]).detach()
-                inputs1, inputs2, targets, lam = self.mixup(*batch, feats)
-            elif self.dist_sim == "mani_mix":
-                with torch.no_grad():
-                    feats, mix_hidden = self.model.manifold_feats_forward(
-                        batch[0]
-                    )
-                    feats = feats.detach()
-                inputs1, inputs2, targets, lam = self.mixup(*batch, feats)
-            elif self.dist_sim == "inp":
-                inputs1, inputs2, targets, lam = self.mixup(*batch, batch[0])
-        elif self.mixtype == "mit_last" or self.mixtype == "mit_all":
-            inputs1, inputs2, targets1, targets2, lam1, lam2 = self.mixup(
-                *batch
-            )
-        elif self.mixtype == "rankmixup":
-            inputs1, inputs2, targets1, targets2, lam = self.mixup(*batch)
-        else:
-            batch = self.mixup(*batch)
-
-        if (
-            self.mixtype == "manifold_mixup"
-            or self.mixtype == "manifold_warping_mixup"
-        ):
-            inputs1, targets = self.format_batch_fn((inputs1, targets))
-            inputs2, targets = self.format_batch_fn((inputs2, targets))
-        elif self.mixtype == "mit_last" or self.mixtype == "mit_all":
-            inputs1, targets1 = self.format_batch_fn((inputs1, targets1))
-            inputs2, targets2 = self.format_batch_fn((inputs2, targets2))
-        elif self.mixtype == "rankmixup":
-            inputs1, targets1 = self.format_batch_fn((inputs1, targets1))
-            inputs2, targets2 = self.format_batch_fn((inputs2, targets2))
-        else:
-            inputs, targets = self.format_batch_fn(batch)
-
-        if self.is_elbo:
-            loss = self.criterion(inputs, targets)
-        elif self.mixtype == "manifold_mixup":
-            logits = self.model.mix_forward(inputs1, inputs2, lam)
-            loss = self.criterion(logits, targets)
-        elif self.mixtype == "manifold_warping_mixup":
-            if self.dist_sim == "mani_mix":
-                logits = self.model.mix_forward(
-                    inputs1, inputs2, lam, mix_hidden
-                )
-            else:
-                logits = self.model.mix_forward(inputs1, inputs2, lam)
-            loss = self.criterion(logits, targets)
-        elif self.mixtype == "mit_last" or self.mixtype == "mit_all":
-            logits1, logits2 = self.model.mit_forward(
-                inputs1,
-                inputs2,
-                lam1,
-                lam2,
-                self.mixup.margin,
-                self.mixup.alpha,
-                self.mixtype == "mit_all",
-            )
-            loss = 0.5 * self.criterion(
-                logits1, targets1
-            ) + 0.5 * self.criterion(logits2, targets2)
-        elif self.mixtype == "rankmixup":
-            logits1 = self.forward(inputs1)
-            logits2 = self.forward(inputs2)
-            loss = self.criterion(logits1, targets1) + 0.1 * (
-                1.0
-                - self.mixup.get_indcg(logits1, logits2, lam, targets2).mean()
-            )
-        else:
-            logits = self.forward(inputs)
-            # BCEWithLogitsLoss expects float targets
-            if self.binary_cls and self.loss == nn.BCEWithLogitsLoss:
-                logits = logits.squeeze(-1)
-                targets = targets.float()
-
-            if not self.is_dec:
-                loss = self.criterion(logits, targets)
-            else:
-                loss = self.criterion(logits, targets, self.current_epoch)
-        self.log("train_loss", loss)
-        return loss
-
-    def validation_step(
-        self, batch: Tuple[Tensor, Tensor], batch_idx: int
-    ) -> None:
-        inputs, targets = batch
-        logits = self.forward(inputs)
-
-        if self.binary_cls:
-            probs = torch.sigmoid(logits).squeeze(-1)
-        else:
-            probs = F.softmax(logits, dim=-1)
-
-        self.val_cls_metrics.update(probs, targets)
-
-    def validation_epoch_end(
-        self, outputs: Union[EPOCH_OUTPUT, List[EPOCH_OUTPUT]]
-    ) -> None:
-        self.log_dict(self.val_cls_metrics.compute())
-        self.val_cls_metrics.reset()
-
-=======
->>>>>>> cdc06995
     def on_test_start(self) -> None:
         if isinstance(self.calibration_set, str) and self.calibration_set in [
             "val",
@@ -532,7 +384,7 @@
             dataset = (
                 self.trainer.datamodule.val_dataloader().dataset
                 if self.calibration_set == "val"
-                else self.trainer.datamodule.test_dataloader().dataset
+                else self.trainer.datamodule.test_dataloader()[0].dataset
             )
             with torch.inference_mode(False):
                 self.cal_model = TemperatureScaler(
@@ -567,240 +419,107 @@
             logits = self.model(inputs)
         return logits
 
-<<<<<<< HEAD
-    def test_epoch_end(
-        self, outputs: Union[EPOCH_OUTPUT, List[EPOCH_OUTPUT]]
-    ) -> None:
-        self.log_dict(
-            self.test_cls_metrics.compute(),
-        )
-        self.test_cls_metrics.reset()
-
-        if (
-            self.calibration_set is not None
-            and self.scaler is not None
-            and self.cal_model is not None
-        ):
-            self.log_dict(self.ts_cls_metrics.compute())
-            self.ts_cls_metrics.reset()
-
-        if self.evaluate_ood:
-            self.log_dict(
-                self.test_ood_metrics.compute(),
-            )
-            self.test_ood_metrics.reset()
-
-        if isinstance(self.logger, TensorBoardLogger):
-            self.logger.experiment.add_figure(
-                "Calibration Plot", self.cal_plot.compute()[0]
-            )
-
-            if self.evaluate_ood:
-                id_logits = torch.cat(outputs[0], 0).float().cpu()
-                ood_logits = torch.cat(outputs[1], 0).float().cpu()
-
-                id_probs = F.softmax(id_logits, dim=-1)
-                ood_probs = F.softmax(ood_logits, dim=-1)
-
-                logits_fig = plot_hist(
-                    [id_logits.max(-1).values, ood_logits.max(-1).values],
-                    20,
-                    "Histogram of the logits",
-                )[0]
-                probs_fig = plot_hist(
-                    [id_probs.max(-1).values, ood_probs.max(-1).values],
-                    20,
-                    "Histogram of the likelihoods",
-                )[0]
-                self.logger.experiment.add_figure("Logit Histogram", logits_fig)
-                self.logger.experiment.add_figure(
-                    "Likelihood Histogram", probs_fig
-                )
-
-    @staticmethod
-    def add_model_specific_args(
-        parent_parser: ArgumentParser,
-    ) -> ArgumentParser:
-        """Defines the routine's attributes via command-line options:
-
-        - ``--mixup``: sets :attr:`mixup_alpha` for Mixup
-        - ``--cutmix``: sets :attr:`cutmix_alpha` for Cutmix
-        - ``--entropy``: sets :attr:`use_entropy` to ``True``.
-        - ``--logits``: sets :attr:`use_logits` to ``True``.
-        """
-        parent_parser.add_argument(
-            "--mixup_alpha", dest="mixup_alpha", type=float, default=0
-        )
-        parent_parser.add_argument(
-            "--cutmix_alpha", dest="cutmix_alpha", type=float, default=0
-        )
-        parent_parser.add_argument(
-            "--entropy", dest="use_entropy", action="store_true"
-        )
-        parent_parser.add_argument(
-            "--logits", dest="use_logits", action="store_true"
-        )
-        parent_parser.add_argument(
-            "--mixtype", dest="mixtype", type=str, default="erm"
-        )
-        parent_parser.add_argument(
-            "--mixmode", dest="mixmode", type=str, default="elem"
-        )
-        parent_parser.add_argument(
-            "--dist_sim", dest="dist_sim", type=str, default="emb"
-        )
-        parent_parser.add_argument(
-            "--kernel_tau_max", dest="kernel_tau_max", type=float, default=1.0
-        )
-        parent_parser.add_argument(
-            "--kernel_tau_std", dest="kernel_tau_std", type=float, default=0.5
-        )
-        parent_parser.add_argument(
-            "--quantile", dest="quantile", type=float, default=0.5
-        )
-        parent_parser.add_argument(
-            "--lower_quantile", dest="lower_quantile", action="store_true"
-        )
-        parent_parser.add_argument(
-            "--mit_margin", dest="mit_margin", type=float, default=0.0
-        )
-        parent_parser.add_argument(
-            "--warping", dest="warping", default="beta_cdf", type=str
-        )
-        return parent_parser
-
-
-class ClassificationEnsemble(ClassificationSingle):
-    """
-    Args:
-        evaluate_ood (bool, optional): Indicates whether to evaluate the OOD
-            detection performance or not. Defaults to ``False``.
-        use_entropy (bool, optional): Indicates whether to use the entropy
-            values as the OOD criterion or not. Defaults to ``False``.
-        use_logits (bool, optional): Indicates whether to use the logits as the
-            OOD criterion or not. Defaults to ``False``.
-        use_mi (bool, optional): Indicates whether to use the mutual
-            information as the OOD criterion or not. Defaults to ``False``.
-        use_variation_ratio (bool, optional): Indicates whether to use the
-            variation ratio as the OOD criterion or not. Defaults to ``False``.
-
-    Note:
-        The default OOD criterion is the averaged softmax confidence score.
-
-    Warning:
-        Make sure at most only one of :attr:`use_entropy`, :attr:`use_logits`
-        , :attr:`use_mi`, and :attr:`use_variation_ratio` attributes is set to
-        ``True``. Otherwise a :class:`ValueError()` will be raised.
-    """
-
-    def __init__(
-        self,
-        num_classes: int,
-        model: nn.Module,
-        loss: Type[nn.Module],
-        optimization_procedure: Any,
-        num_estimators: int,
-        format_batch_fn: nn.Module = nn.Identity(),
-        mixup_alpha: float = 0,
-        cutmix_alpha: float = 0,
-        evaluate_ood: bool = False,
-        use_entropy: bool = False,
-        use_logits: bool = False,
-        use_mi: bool = False,
-        use_variation_ratio: bool = False,
-        **kwargs,
-    ) -> None:
-        super().__init__(
-            num_classes=num_classes,
-            model=model,
-            loss=loss,
-            optimization_procedure=optimization_procedure,
-            format_batch_fn=format_batch_fn,
-            mixup_alpha=mixup_alpha,
-            cutmix_alpha=cutmix_alpha,
-            evaluate_ood=evaluate_ood,
-            use_entropy=use_entropy,
-            use_logits=use_logits,
-            **kwargs,
-        )
-
-        self.num_estimators = num_estimators
-
-        self.use_mi = use_mi
-        self.use_variation_ratio = use_variation_ratio
-
-        if (
-            self.use_logits
-            + self.use_entropy
-            + self.use_mi
-            + self.use_variation_ratio
-        ) > 1:
-            raise ValueError("You cannot choose more than one OOD criterion.")
-
-        # metrics for ensembles only
-        ens_metrics = MetricCollection(
-            {
-                "disagreement": Disagreement(),
-                "mi": MutualInformation(),
-                "entropy": Entropy(),
-            }
-        )
-        self.test_id_ens_metrics = ens_metrics.clone(prefix="hp/test_id_ens_")
-
-        if self.evaluate_ood:
-            self.test_ood_ens_metrics = ens_metrics.clone(
-                prefix="hp/test_ood_ens_"
-            )
-
-    def on_train_start(self) -> None:
-        param = {}
-        param["storage"] = f"{get_model_size_mb(self)} MB"
-        if self.logger is not None:  # coverage: ignore
-            self.logger.log_hyperparams(
-                Namespace(**param),
-                {
-                    "hp/val_nll": 0,
-                    "hp/val_acc": 0,
-                    "hp/test_acc": 0,
-                    "hp/test_nll": 0,
-                    "hp/test_ece": 0,
-                    "hp/test_brier": 0,
-                    "hp/test_entropy_id": 0,
-                    "hp/test_entropy_ood": 0,
-                    "hp/test_aupr": 0,
-                    "hp/test_auroc": 0,
-                    "hp/test_fpr95": 0,
-                    "hp/test_id_ens_disagreement": 0,
-                    "hp/test_id_ens_mi": 0,
-                    "hp/test_id_ens_entropy": 0,
-                    "hp/test_ood_ens_disagreement": 0,
-                    "hp/test_ood_ens_mi": 0,
-                    "hp/test_ood_ens_entropy": 0,
-                },
-            )
-
-=======
->>>>>>> cdc06995
     def training_step(
         self, batch: tuple[Tensor, Tensor], batch_idx: int
     ) -> STEP_OUTPUT:
         # Mixup only for single models
         if self.num_estimators == 1:
-            if self.mixtype == "kernel_warping":
+            if (
+                self.mixtype == "kernel_warping"
+                or self.mixtype == "kernel_warping_regmixup"
+            ):
                 if self.dist_sim == "emb":
                     with torch.no_grad():
                         feats = self.model.feats_forward(batch[0]).detach()
-
                     batch = self.mixup(*batch, feats)
                 elif self.dist_sim == "inp":
                     batch = self.mixup(*batch, batch[0])
+            elif (
+                self.mixtype == "warp_quantile_mixup"
+                or self.mixtype == "nowarp_quantile_mixup"
+            ):
+                with torch.no_grad():
+                    feats = self.model.feats_forward(batch[0]).detach()
+                batch = self.mixup(*batch, feats)
+            elif self.mixtype == "manifold_mixup":
+                inputs1, inputs2, targets, lam = self.mixup(*batch)
+            elif self.mixtype == "manifold_warping_mixup":
+                if self.dist_sim == "emb":
+                    with torch.no_grad():
+                        feats = self.model.feats_forward(batch[0]).detach()
+                    inputs1, inputs2, targets, lam = self.mixup(*batch, feats)
+                elif self.dist_sim == "mani_mix":
+                    with torch.no_grad():
+                        feats, mix_hidden = self.model.manifold_feats_forward(
+                            batch[0]
+                        )
+                        feats = feats.detach()
+                    inputs1, inputs2, targets, lam = self.mixup(*batch, feats)
+                elif self.dist_sim == "inp":
+                    inputs1, inputs2, targets, lam = self.mixup(
+                        *batch, batch[0]
+                    )
+            elif self.mixtype == "mit_last" or self.mixtype == "mit_all":
+                inputs1, inputs2, targets1, targets2, lam1, lam2 = self.mixup(
+                    *batch
+                )
+            elif self.mixtype == "rankmixup":
+                inputs1, inputs2, targets1, targets2, lam = self.mixup(*batch)
             else:
                 batch = self.mixup(*batch)
 
-        inputs, targets = self.format_batch_fn(batch)
+        if self.num_estimators == 1:
+            if (
+                self.mixtype == "manifold_mixup"
+                or self.mixtype == "manifold_warping_mixup"
+            ):
+                inputs1, targets = self.format_batch_fn((inputs1, targets))
+                inputs2, targets = self.format_batch_fn((inputs2, targets))
+            elif (
+                self.mixtype == "mit_last"
+                or self.mixtype == "mit_all"
+                or self.mixtype == "rankmixup"
+            ):
+                inputs1, targets1 = self.format_batch_fn((inputs1, targets1))
+                inputs2, targets2 = self.format_batch_fn((inputs2, targets2))
+            else:
+                inputs, targets = self.format_batch_fn(batch)
+        else:
+            inputs, targets = self.format_batch_fn(batch)
 
         if self.is_elbo:
             loss = self.loss(inputs, targets)
+        elif self.mixtype == "manifold_mixup":
+            logits = self.model.mix_forward(inputs1, inputs2, lam)
+            loss = self.loss(logits, targets)
+        elif self.mixtype == "manifold_warping_mixup":
+            if self.dist_sim == "mani_mix":
+                logits = self.model.mix_forward(
+                    inputs1, inputs2, lam, mix_hidden
+                )
+            else:
+                logits = self.model.mix_forward(inputs1, inputs2, lam)
+            loss = self.loss(logits, targets)
+        elif self.mixtype == "mit_last" or self.mixtype == "mit_all":
+            logits1, logits2 = self.model.mit_forward(
+                inputs1,
+                inputs2,
+                lam1,
+                lam2,
+                self.mixup.margin,
+                self.mixup.alpha,
+                self.mixtype == "mit_all",
+            )
+            loss = 0.5 * self.loss(logits1, targets1) + 0.5 * self.loss(
+                logits2, targets2
+            )
+        elif self.mixtype == "rankmixup":
+            logits1 = self.forward(inputs1)
+            logits2 = self.forward(inputs2)
+            loss = self.loss(logits1, targets1) + 0.1 * (
+                1.0
+                - self.mixup.get_indcg(logits1, logits2, lam, targets2).mean()
+            )
         else:
             logits = self.forward(inputs)
             # BCEWithLogitsLoss expects float targets
@@ -961,6 +680,17 @@
             self.log_dict(tmp_metrics)
             result_dict.update(tmp_metrics)
             self.ts_cls_metrics.reset()
+
+        if self.eval_grouping_loss:
+            self.log_dict(
+                self.test_grouping_loss.compute(),
+            )
+
+        if self.num_estimators > 1:
+            tmp_metrics = self.test_id_ens_metrics.compute()
+            self.log_dict(tmp_metrics)
+            result_dict.update(tmp_metrics)
+            self.test_id_ens_metrics.reset()
 
         if self.eval_grouping_loss:
             self.log_dict(
