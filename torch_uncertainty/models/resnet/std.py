<<<<<<< HEAD
from typing import List, Type, Union, Tuple
=======
from collections.abc import Callable
from typing import Literal
>>>>>>> cdc06995

from torch import Tensor, nn
<<<<<<< HEAD
import random
import numpy as np

from ..utils import toggle_dropout
=======
from torch.nn.functional import relu
>>>>>>> cdc06995

__all__ = [
    "resnet18",
    "resnet20",
    "resnet34",
    "resnet50",
    "resnet101",
    "resnet152",
]


class _BasicBlock(nn.Module):
    expansion = 1

    def __init__(
        self,
        in_planes: int,
        planes: int,
        stride: int,
        dropout_rate: float,
        groups: int,
        activation_fn: Callable,
        normalization_layer: type[nn.Module],
        conv_bias: bool,
    ) -> None:
        super().__init__()
        self.activation_fn = activation_fn

        self.conv1 = nn.Conv2d(
            in_planes,
            planes,
            kernel_size=3,
            stride=stride,
            padding=1,
            groups=groups,
            bias=conv_bias,
        )
        self.bn1 = normalization_layer(planes)

        # As in timm
        self.dropout = nn.Dropout2d(p=dropout_rate)
        self.conv2 = nn.Conv2d(
            planes,
            planes,
            kernel_size=3,
            stride=1,
            padding=1,
            groups=groups,
            bias=conv_bias,
        )
        self.bn2 = normalization_layer(planes)

        self.shortcut = nn.Sequential()
        if stride != 1 or in_planes != self.expansion * planes:
            self.shortcut = nn.Sequential(
                nn.Conv2d(
                    in_planes,
                    self.expansion * planes,
                    kernel_size=1,
                    stride=stride,
                    groups=groups,
                    bias=conv_bias,
                ),
                normalization_layer(self.expansion * planes),
            )

    def forward(self, x: Tensor) -> Tensor:
        out = self.activation_fn(self.dropout(self.bn1(self.conv1(x))))
        out = self.bn2(self.conv2(out))
        out += self.shortcut(x)
        return self.activation_fn(out)


class _Bottleneck(nn.Module):
    expansion = 4

    def __init__(
        self,
        in_planes: int,
        planes: int,
        stride: int,
        dropout_rate: float,
        groups: int,
        activation_fn: Callable,
        normalization_layer: type[nn.Module],
        conv_bias: bool,
    ) -> None:
        super().__init__()
        self.activation_fn = activation_fn

        self.conv1 = nn.Conv2d(
            in_planes,
            planes,
            kernel_size=1,
            groups=groups,
            bias=conv_bias,
        )
        self.bn1 = normalization_layer(planes)
        self.conv2 = nn.Conv2d(
            planes,
            planes,
            kernel_size=3,
            stride=stride,
            padding=1,
            groups=groups,
            bias=conv_bias,
        )
        self.bn2 = normalization_layer(planes)
        self.dropout = nn.Dropout2d(p=dropout_rate)
        self.conv3 = nn.Conv2d(
            planes,
            self.expansion * planes,
            kernel_size=1,
            groups=groups,
            bias=conv_bias,
        )
        self.bn3 = normalization_layer(self.expansion * planes)

        self.shortcut = nn.Sequential()
        if stride != 1 or in_planes != self.expansion * planes:
            self.shortcut = nn.Sequential(
                nn.Conv2d(
                    in_planes,
                    self.expansion * planes,
                    kernel_size=1,
                    stride=stride,
                    groups=groups,
                    bias=conv_bias,
                ),
                normalization_layer(self.expansion * planes),
            )

    def forward(self, x: Tensor) -> Tensor:
        out = self.activation_fn(self.bn1(self.conv1(x)))
        out = self.activation_fn(self.dropout(self.bn2(self.conv2(out))))
        out = self.bn3(self.conv3(out))
        out += self.shortcut(x)
        return self.activation_fn(out)


# ruff: noqa: ERA001
# class Robust_Bottleneck(nn.Module):
#     """Robust _Bottleneck from "Can CNNs be more robust than transformers?"
#     This corresponds to ResNet-Up-Inverted-DW in the paper.
#     """

#     expansion = 4

#     def __init__(
#         self,
#         in_planes: int,
#         planes: int,
#         stride: int = 1,
#         dropout_rate: float = 0,
#         groups: int = 1,
#     ):
#         super().__init__()
#         self.conv1 = nn.Conv2d(
#             in_planes,
#             planes,
#             kernel_size=11,
#             padding=5,
#             groups=in_planes,
#             stride=stride,
#             bias=self.conv_bias,
#         )
#         self.bn1 = normalization_layer(planes)
#         self.conv2 = nn.Conv2d(
#             planes,
#             self.expansion * planes,
#             kernel_size=1,
#             groups=groups,
#             bias=True,
#         )
#         self.conv3 = nn.Conv2d(
#             self.expansion * planes,
#             planes,
#             kernel_size=1,
#             groups=groups,
#             bias=True,
#         )
#         self.shortcut = nn.Sequential()

#     def forward(self, x: Tensor) -> Tensor:
#         out = self.bn1(self.conv1(x))
#         out = relu(self.conv2(out))
#         out = self.conv3(out)
#         out += self.shortcut(x)
#         return out


class _ResNet(nn.Module):
    def __init__(
        self,
        block: type[_BasicBlock | _Bottleneck],
        num_blocks: list[int],
        in_channels: int,
        num_classes: int,
        conv_bias: bool,
        dropout_rate: float,
        groups: int,
        style: Literal["imagenet", "cifar"] = "imagenet",
        in_planes: int = 64,
        activation_fn: Callable = relu,
        normalization_layer: type[nn.Module] = nn.BatchNorm2d,
    ) -> None:
        """ResNet from `Deep Residual Learning for Image Recognition`."""
        super().__init__()

        self.in_planes = in_planes
        block_planes = in_planes
        self.dropout_rate = dropout_rate
        self.activation_fn = activation_fn

        if style == "imagenet":
            self.conv1 = nn.Conv2d(
                in_channels,
                block_planes,
                kernel_size=7,
                stride=2,
                padding=3,
                groups=1,  # No groups in the first layer
                bias=conv_bias,
            )
        elif style == "cifar":
            self.conv1 = nn.Conv2d(
                in_channels,
                block_planes,
                kernel_size=3,
                stride=1,
                padding=1,
                groups=1,  # No groups in the first layer
                bias=conv_bias,
            )
        else:
            raise ValueError(f"Unknown style. Got {style}.")

        self.bn1 = normalization_layer(block_planes)

        if style == "imagenet":
            self.optional_pool = nn.MaxPool2d(
                kernel_size=3, stride=2, padding=1
            )
        else:
            self.optional_pool = nn.Identity()

        self.layer1 = self._make_layer(
            block,
            block_planes,
            num_blocks[0],
            stride=1,
            dropout_rate=dropout_rate,
            groups=groups,
            activation_fn=activation_fn,
            normalization_layer=normalization_layer,
            conv_bias=conv_bias,
        )
        self.layer2 = self._make_layer(
            block,
            block_planes * 2,
            num_blocks[1],
            stride=2,
            dropout_rate=dropout_rate,
            groups=groups,
            activation_fn=activation_fn,
            normalization_layer=normalization_layer,
            conv_bias=conv_bias,
        )
        self.layer3 = self._make_layer(
            block,
            block_planes * 4,
            num_blocks[2],
            stride=2,
            dropout_rate=dropout_rate,
            groups=groups,
            activation_fn=activation_fn,
            normalization_layer=normalization_layer,
            conv_bias=conv_bias,
        )
        if len(num_blocks) == 4:
            self.layer4 = self._make_layer(
                block,
                block_planes * 8,
                num_blocks[3],
                stride=2,
                dropout_rate=dropout_rate,
                groups=groups,
                activation_fn=activation_fn,
                normalization_layer=normalization_layer,
                conv_bias=conv_bias,
            )
            linear_multiplier = 8
        else:
            self.layer4 = nn.Identity()
            linear_multiplier = 4

        self.dropout = nn.Dropout(p=dropout_rate)
        self.pool = nn.AdaptiveAvgPool2d(output_size=1)
        self.flatten = nn.Flatten(1)

        self.linear = nn.Linear(
            block_planes * linear_multiplier * block.expansion,
            num_classes,
        )

    def _make_layer(
        self,
        block: type[_BasicBlock] | type[_Bottleneck],
        planes: int,
        num_blocks: int,
        stride: int,
        dropout_rate: float,
        groups: int,
        activation_fn: Callable,
        normalization_layer: type[nn.Module],
        conv_bias: bool,
    ) -> nn.Module:
        strides = [stride] + [1] * (num_blocks - 1)
        layers = []
        for stride in strides:
            layers.append(
                block(
                    in_planes=self.in_planes,
                    planes=planes,
                    stride=stride,
                    dropout_rate=dropout_rate,
                    groups=groups,
                    activation_fn=activation_fn,
                    normalization_layer=normalization_layer,
                    conv_bias=conv_bias,
                )
            )
            self.in_planes = planes * block.expansion
        return nn.Sequential(*layers)

<<<<<<< HEAD
    def forward(self, x: Tensor) -> Tensor:
        x = self.handle_dropout(x)
        out = F.relu(self.bn1(self.conv1(x)))
        out = self.optional_pool(out)
        out = self.layer1(out)
        out = self.layer2(out)
        out = self.layer3(out)
        out = self.layer4(out)
        out = self.pool(out)
        out = self.flatten(out)
        out = self.linear(out)
        return out

    def mix_forward(
        self, x1: Tensor, x2: Tensor, lam: float | Tensor, mix_hidden: int = -1
    ) -> Tensor:
        if mix_hidden > 2:
            print("Error targeted hidden layer not implemented !")
            mix_hidden = random.randint(0, 2)
        elif mix_hidden < 0:
            mix_hidden = random.randint(0, 2)

        if mix_hidden == 0:
            if isinstance(lam, Tensor):
                lam = lam.view(-1, *[1 for _ in range(x1.ndim - 1)]).float()
            out = lam * x1 + (1 - lam) * x2
            out = F.relu(self.bn1(self.conv1(out)))
            out = self.optional_pool(out)
            out = self.layer1(out)
            out = self.layer2(out)
            out = self.layer3(out)
            out = self.layer4(out)
            out = self.pool(out)
            out = self.flatten(out)

        elif mix_hidden == 1:
            out1 = F.relu(self.bn1(self.conv1(x1)))
            out1 = self.optional_pool(out1)
            out1 = self.layer1(out1)

            out2 = F.relu(self.bn1(self.conv1(x2)))
            out2 = self.optional_pool(out2)
            out2 = self.layer1(out2)

            if isinstance(lam, Tensor):
                lam = lam.view(-1, *[1 for _ in range(out1.ndim - 1)]).float()

            out = lam * out1 + (1 - lam) * out2

            out = self.layer2(out)
            out = self.layer3(out)
            out = self.layer4(out)
            out = self.pool(out)
            out = self.flatten(out)

        elif mix_hidden == 2:
            out1 = F.relu(self.bn1(self.conv1(x1)))
            out1 = self.optional_pool(out1)
            out1 = self.layer1(out1)
            out1 = self.layer2(out1)

            out2 = F.relu(self.bn1(self.conv1(x2)))
            out2 = self.optional_pool(out2)
            out2 = self.layer1(out2)
            out2 = self.layer2(out2)

            if isinstance(lam, Tensor):
                lam = lam.view(-1, *[1 for _ in range(out1.ndim - 1)]).float()

            out = lam * out1 + (1 - lam) * out2

            out = self.layer3(out)
            out = self.layer4(out)
            out = self.pool(out)
            out = self.flatten(out)

        # out = lam * out1 + (1 - lam) * out2

        out = self.linear(out)
        return out

    def mit_forward(
        self,
        x1: Tensor,
        x2: Tensor,
        lam1: float | Tensor,
        lam2: float | Tensor,
        margin: float = 0.0,
        alpha: float = 1.0,
        all: bool = False,
    ) -> Tuple[Tensor, Tensor]:
        out1 = F.relu(self.bn1(self.conv1(x1)))
        out2 = F.relu(self.bn1(self.conv1(x2)))

        if all:
            coef1 = (1 - lam1) / (1 - lam2)
            out_a = (out1 - coef1 * out2) / (lam1 - lam2 * coef1)

            coef2 = lam2 / lam1
            out_b = (out2 - coef2 * out1) / (1 - lam2 - (1 - lam1) * coef2)

            lam1 = np.random.beta(alpha, alpha)
            lam1 = max(lam1, 1 - lam1)
            lam2 = np.random.beta(alpha, alpha)
            lam2 = min(lam2, 1 - lam2)
            while abs(lam1 - lam2) < margin:
                lam1 = np.random.beta(alpha, alpha)
                lam1 = max(lam1, 1 - lam1)
                lam2 = np.random.beta(alpha, alpha)
                lam2 = min(lam2, 1 - lam2)

            out1 = lam1 * out_a + (1 - lam1) * out_b
            out2 = lam2 * out_b + (1 - lam2) * out_b

        out1 = self.optional_pool(out1)
        out2 = self.optional_pool(out2)
        out1 = self.layer1(out1)
        out2 = self.layer1(out2)

        if all:
            coef1 = (1 - lam1) / (1 - lam2)
            out_a = (out1 - coef1 * out2) / (lam1 - lam2 * coef1)

            coef2 = lam2 / lam1
            out_b = (out2 - coef2 * out1) / (1 - lam2 - (1 - lam1) * coef2)

            lam1 = np.random.beta(alpha, alpha)
            lam1 = max(lam1, 1 - lam1)
            lam2 = np.random.beta(alpha, alpha)
            lam2 = min(lam2, 1 - lam2)
            while abs(lam1 - lam2) < margin:
                lam1 = np.random.beta(alpha, alpha)
                lam1 = max(lam1, 1 - lam1)
                lam2 = np.random.beta(alpha, alpha)
                lam2 = min(lam2, 1 - lam2)

            out1 = lam1 * out_a + (1 - lam1) * out_b
            out2 = lam2 * out_b + (1 - lam2) * out_b

        out1 = self.layer2(out1)
        out2 = self.layer2(out2)

        if all:
            coef1 = (1 - lam1) / (1 - lam2)
            out_a = (out1 - coef1 * out2) / (lam1 - lam2 * coef1)

            coef2 = lam2 / lam1
            out_b = (out2 - coef2 * out1) / (1 - lam2 - (1 - lam1) * coef2)

            lam1 = np.random.beta(alpha, alpha)
            lam1 = max(lam1, 1 - lam1)
            lam2 = np.random.beta(alpha, alpha)
            lam2 = min(lam2, 1 - lam2)
            while abs(lam1 - lam2) < margin:
                lam1 = np.random.beta(alpha, alpha)
                lam1 = max(lam1, 1 - lam1)
                lam2 = np.random.beta(alpha, alpha)
                lam2 = min(lam2, 1 - lam2)

            out1 = lam1 * out_a + (1 - lam1) * out_b
            out2 = lam2 * out_b + (1 - lam2) * out_b

        out1 = self.layer3(out1)
        out2 = self.layer3(out2)

        if all:
            coef1 = (1 - lam1) / (1 - lam2)
            out_a = (out1 - coef1 * out2) / (lam1 - lam2 * coef1)

            coef2 = lam2 / lam1
            out_b = (out2 - coef2 * out1) / (1 - lam2 - (1 - lam1) * coef2)

            lam1 = np.random.beta(alpha, alpha)
            lam1 = max(lam1, 1 - lam1)
            lam2 = np.random.beta(alpha, alpha)
            lam2 = min(lam2, 1 - lam2)
            while abs(lam1 - lam2) < margin:
                lam1 = np.random.beta(alpha, alpha)
                lam1 = max(lam1, 1 - lam1)
                lam2 = np.random.beta(alpha, alpha)
                lam2 = min(lam2, 1 - lam2)

            out1 = lam1 * out_a + (1 - lam1) * out_b
            out2 = lam2 * out_b + (1 - lam2) * out_b

        out1 = self.layer4(out1)
        out2 = self.layer4(out2)

        if all:
            coef1 = (1 - lam1) / (1 - lam2)
            out_a = (out1 - coef1 * out2) / (lam1 - lam2 * coef1)

            coef2 = lam2 / lam1
            out_b = (out2 - coef2 * out1) / (1 - lam2 - (1 - lam1) * coef2)

            lam1 = np.random.beta(alpha, alpha)
            lam1 = max(lam1, 1 - lam1)
            lam2 = np.random.beta(alpha, alpha)
            lam2 = min(lam2, 1 - lam2)
            while abs(lam1 - lam2) < margin:
                lam1 = np.random.beta(alpha, alpha)
                lam1 = max(lam1, 1 - lam1)
                lam2 = np.random.beta(alpha, alpha)
                lam2 = min(lam2, 1 - lam2)

            out1 = lam1 * out_a + (1 - lam1) * out_b
            out2 = lam2 * out_b + (1 - lam2) * out_b

        out1 = self.pool(out1)
        out1 = self.flatten(out1)
        out1 = self.linear(out1)

        out2 = self.pool(out2)
        out2 = self.flatten(out2)
        out2 = self.linear(out2)

        coef1 = (1 - lam1) / (1 - lam2)
        out_a = (out1 - coef1 * out2) / (lam1 - lam2 * coef1)

        coef2 = lam2 / lam1
        out_b = (out2 - coef2 * out1) / (1 - lam2 - (1 - lam1) * coef2)

        return out_a, out_b

    def manifold_feats_forward(self, x: Tensor) -> tuple[Tensor, int]:
        mix_hidden = random.randint(0, 2)

        if mix_hidden == 1:
            out = F.relu(self.bn1(self.conv1(x)))
            out = self.optional_pool(out)
            out = self.layer1(out)

        elif mix_hidden == 2:
            out = F.relu(self.bn1(self.conv1(x)))
            out = self.optional_pool(out)
            out = self.layer1(out)
            out = self.layer2(out)

        else:
            out = x

        return out, mix_hidden

=======
>>>>>>> cdc06995
    def feats_forward(self, x: Tensor) -> Tensor:
        out = self.activation_fn(self.bn1(self.conv1(x)))
        out = self.optional_pool(out)
        out = self.layer1(out)
        out = self.layer2(out)
        out = self.layer3(out)
        out = self.layer4(out)
        out = self.pool(out)
        return self.dropout(self.flatten(out))

    def forward(self, x: Tensor) -> Tensor:
        return self.linear(self.feats_forward(x))


def resnet18(
    in_channels: int,
    num_classes: int,
    conv_bias: bool = True,
    dropout_rate: float = 0.0,
    groups: int = 1,
    style: Literal["imagenet", "cifar"] = "imagenet",
    activation_fn: Callable = relu,
    normalization_layer: type[nn.Module] = nn.BatchNorm2d,
) -> _ResNet:
    """ResNet-18 model.

    Args:
        in_channels (int): Number of input channels.
        num_classes (int): Number of classes to predict.
        conv_bias (bool): Whether to use bias in convolutions. Defaults to
            ``True``.
        conv_bias (bool): Whether to use bias in convolutions. Defaults to
            ``True``.
        dropout_rate (float): Dropout rate. Defaults to 0.
        groups (int): Number of groups in convolutions. Defaults to 1.
        style (bool, optional): Whether to use the ImageNet
            structure. Defaults to ``True``.
        activation_fn (Callable, optional): Activation function.
        normalization_layer (nn.Module, optional): Normalization layer.

    Returns:
        _ResNet: A ResNet-18.
    """
    return _ResNet(
        block=_BasicBlock,
        num_blocks=[2, 2, 2, 2],
        in_channels=in_channels,
        num_classes=num_classes,
        conv_bias=conv_bias,
        dropout_rate=dropout_rate,
        groups=groups,
        style=style,
        in_planes=64,
        activation_fn=activation_fn,
        normalization_layer=normalization_layer,
    )


def resnet20(
    in_channels: int,
    num_classes: int,
    conv_bias: bool = True,
    dropout_rate: float = 0.0,
    groups: int = 1,
    style: Literal["imagenet", "cifar"] = "imagenet",
    activation_fn: Callable = relu,
    normalization_layer: type[nn.Module] = nn.BatchNorm2d,
) -> _ResNet:
    """ResNet-18 model.

    Args:
        in_channels (int): Number of input channels.
        num_classes (int): Number of classes to predict.
        conv_bias (bool): Whether to use bias in convolutions. Defaults to
            ``True``.
        dropout_rate (float): Dropout rate. Defaults to 0.
        groups (int): Number of groups in convolutions. Defaults to 1.
        style (bool, optional): Whether to use the ImageNet
            structure. Defaults to ``True``.
        activation_fn (Callable, optional): Activation function.
        normalization_layer (nn.Module, optional): Normalization layer.

    Returns:
        _ResNet: A ResNet-20.
    """
    return _ResNet(
        block=_BasicBlock,
        num_blocks=[3, 3, 3],
        in_channels=in_channels,
        num_classes=num_classes,
        conv_bias=conv_bias,
        dropout_rate=dropout_rate,
        groups=groups,
        style=style,
        in_planes=16,
        activation_fn=activation_fn,
        normalization_layer=normalization_layer,
    )


def resnet34(
    in_channels: int,
    num_classes: int,
    conv_bias: bool = True,
    dropout_rate: float = 0,
    groups: int = 1,
    style: Literal["imagenet", "cifar"] = "imagenet",
    activation_fn: Callable = relu,
    normalization_layer: type[nn.Module] = nn.BatchNorm2d,
) -> _ResNet:
    """ResNet-34 model.

    Args:
        in_channels (int): Number of input channels.
        num_classes (int): Number of classes to predict.
        conv_bias (bool): Whether to use bias in convolutions. Defaults to
            ``True``.
        dropout_rate (float): Dropout rate. Defaults to 0.
        groups (int): Number of groups in convolutions. Defaults to 1.
        style (bool, optional): Whether to use the ImageNet
            structure. Defaults to ``True``.
        activation_fn (Callable, optional): Activation function.
        normalization_layer (nn.Module, optional): Normalization layer.

    Returns:
        _ResNet: A ResNet-34.
    """
    return _ResNet(
        block=_BasicBlock,
        num_blocks=[3, 4, 6, 3],
        in_channels=in_channels,
        num_classes=num_classes,
        conv_bias=conv_bias,
        dropout_rate=dropout_rate,
        groups=groups,
        style=style,
        in_planes=64,
        activation_fn=activation_fn,
        normalization_layer=normalization_layer,
    )


def resnet50(
    in_channels: int,
    num_classes: int,
    conv_bias: bool = True,
    dropout_rate: float = 0,
    groups: int = 1,
    style: Literal["imagenet", "cifar"] = "imagenet",
    activation_fn: Callable = relu,
    normalization_layer: type[nn.Module] = nn.BatchNorm2d,
) -> _ResNet:
    """ResNet-50 model.

    Args:
        in_channels (int): Number of input channels.
        num_classes (int): Number of classes to predict.
        conv_bias (bool): Whether to use bias in convolutions. Defaults to
            ``True``.
        dropout_rate (float): Dropout rate. Defaults to 0.
        groups (int): Number of groups in convolutions. Defaults to 1.
        style (bool, optional): Whether to use the ImageNet
            structure. Defaults to ``True``.
        activation_fn (Callable, optional): Activation function.
        normalization_layer (nn.Module, optional): Normalization layer.

    Returns:
        _ResNet: A ResNet-50.
    """
    return _ResNet(
        block=_Bottleneck,
        num_blocks=[3, 4, 6, 3],
        in_channels=in_channels,
        num_classes=num_classes,
        conv_bias=conv_bias,
        dropout_rate=dropout_rate,
        groups=groups,
        style=style,
        in_planes=64,
        activation_fn=activation_fn,
        normalization_layer=normalization_layer,
    )


def resnet101(
    in_channels: int,
    num_classes: int,
    conv_bias: bool = True,
    dropout_rate: float = 0,
    groups: int = 1,
    style: Literal["imagenet", "cifar"] = "imagenet",
    activation_fn: Callable = relu,
    normalization_layer: type[nn.Module] = nn.BatchNorm2d,
) -> _ResNet:
    """ResNet-101 model.

    Args:
        in_channels (int): Number of input channels.
        num_classes (int): Number of classes to predict.
        conv_bias (bool): Whether to use bias in convolutions. Defaults to
            ``True``.
        dropout_rate (float): Dropout rate. Defaults to 0.
        groups (int): Number of groups in convolutions. Defaults to 1.
        style (bool, optional): Whether to use the ImageNet
            structure. Defaults to ``True``.
        activation_fn (Callable, optional): Activation function.
        normalization_layer (nn.Module, optional): Normalization layer.

    Returns:
        _ResNet: A ResNet-101.
    """
    return _ResNet(
        block=_Bottleneck,
        num_blocks=[3, 4, 23, 3],
        in_channels=in_channels,
        num_classes=num_classes,
        conv_bias=conv_bias,
        dropout_rate=dropout_rate,
        groups=groups,
        style=style,
        in_planes=64,
        activation_fn=activation_fn,
        normalization_layer=normalization_layer,
    )


def resnet152(
    in_channels: int,
    num_classes: int,
    conv_bias: bool = True,
    dropout_rate: float = 0,
    groups: int = 1,
    style: Literal["imagenet", "cifar"] = "imagenet",
    activation_fn: Callable = relu,
    normalization_layer: type[nn.Module] = nn.BatchNorm2d,
) -> _ResNet:
    """ResNet-152 model.

    Args:
        in_channels (int): Number of input channels.
        num_classes (int): Number of classes to predict.
        conv_bias (bool): Whether to use bias in convolutions. Defaults to
            ``True``.
        dropout_rate (float): Dropout rate. Defaults to 0.
        groups (int, optional): Number of groups in convolutions. Defaults to
            ``1``.
        style (bool, optional): Whether to use the ImageNet
            structure. Defaults to ``True``.
        activation_fn (Callable, optional): Activation function.
        normalization_layer (nn.Module, optional): Normalization layer.

    Returns:
        _ResNet: A ResNet-152.
    """
    return _ResNet(
        block=_Bottleneck,
        num_blocks=[3, 8, 36, 3],
        in_channels=in_channels,
        num_classes=num_classes,
        conv_bias=conv_bias,
        dropout_rate=dropout_rate,
        groups=groups,
        style=style,
        in_planes=64,
        activation_fn=activation_fn,
        normalization_layer=normalization_layer,
    )<|MERGE_RESOLUTION|>--- conflicted
+++ resolved
@@ -1,19 +1,10 @@
-<<<<<<< HEAD
-from typing import List, Type, Union, Tuple
-=======
+import random
 from collections.abc import Callable
 from typing import Literal
->>>>>>> cdc06995
-
+
+import numpy as np
 from torch import Tensor, nn
-<<<<<<< HEAD
-import random
-import numpy as np
-
-from ..utils import toggle_dropout
-=======
 from torch.nn.functional import relu
->>>>>>> cdc06995
 
 __all__ = [
     "resnet18",
@@ -349,34 +340,20 @@
             self.in_planes = planes * block.expansion
         return nn.Sequential(*layers)
 
-<<<<<<< HEAD
-    def forward(self, x: Tensor) -> Tensor:
-        x = self.handle_dropout(x)
-        out = F.relu(self.bn1(self.conv1(x)))
-        out = self.optional_pool(out)
-        out = self.layer1(out)
-        out = self.layer2(out)
-        out = self.layer3(out)
-        out = self.layer4(out)
-        out = self.pool(out)
-        out = self.flatten(out)
-        out = self.linear(out)
-        return out
-
     def mix_forward(
         self, x1: Tensor, x2: Tensor, lam: float | Tensor, mix_hidden: int = -1
     ) -> Tensor:
         if mix_hidden > 2:
             print("Error targeted hidden layer not implemented !")
-            mix_hidden = random.randint(0, 2)
+            mix_hidden = random.randint(0, 2)  # noqa: S311
         elif mix_hidden < 0:
-            mix_hidden = random.randint(0, 2)
+            mix_hidden = random.randint(0, 2)  # noqa: S311
 
         if mix_hidden == 0:
             if isinstance(lam, Tensor):
                 lam = lam.view(-1, *[1 for _ in range(x1.ndim - 1)]).float()
             out = lam * x1 + (1 - lam) * x2
-            out = F.relu(self.bn1(self.conv1(out)))
+            out = relu(self.bn1(self.conv1(out)))
             out = self.optional_pool(out)
             out = self.layer1(out)
             out = self.layer2(out)
@@ -386,11 +363,11 @@
             out = self.flatten(out)
 
         elif mix_hidden == 1:
-            out1 = F.relu(self.bn1(self.conv1(x1)))
+            out1 = relu(self.bn1(self.conv1(x1)))
             out1 = self.optional_pool(out1)
             out1 = self.layer1(out1)
 
-            out2 = F.relu(self.bn1(self.conv1(x2)))
+            out2 = relu(self.bn1(self.conv1(x2)))
             out2 = self.optional_pool(out2)
             out2 = self.layer1(out2)
 
@@ -406,12 +383,12 @@
             out = self.flatten(out)
 
         elif mix_hidden == 2:
-            out1 = F.relu(self.bn1(self.conv1(x1)))
+            out1 = relu(self.bn1(self.conv1(x1)))
             out1 = self.optional_pool(out1)
             out1 = self.layer1(out1)
             out1 = self.layer2(out1)
 
-            out2 = F.relu(self.bn1(self.conv1(x2)))
+            out2 = relu(self.bn1(self.conv1(x2)))
             out2 = self.optional_pool(out2)
             out2 = self.layer1(out2)
             out2 = self.layer2(out2)
@@ -428,8 +405,7 @@
 
         # out = lam * out1 + (1 - lam) * out2
 
-        out = self.linear(out)
-        return out
+        return self.linear(out)
 
     def mit_forward(
         self,
@@ -439,12 +415,12 @@
         lam2: float | Tensor,
         margin: float = 0.0,
         alpha: float = 1.0,
-        all: bool = False,
-    ) -> Tuple[Tensor, Tensor]:
-        out1 = F.relu(self.bn1(self.conv1(x1)))
-        out2 = F.relu(self.bn1(self.conv1(x2)))
-
-        if all:
+        full: bool = False,
+    ) -> tuple[Tensor, Tensor]:
+        out1 = relu(self.bn1(self.conv1(x1)))
+        out2 = relu(self.bn1(self.conv1(x2)))
+
+        if full:
             coef1 = (1 - lam1) / (1 - lam2)
             out_a = (out1 - coef1 * out2) / (lam1 - lam2 * coef1)
 
@@ -469,7 +445,7 @@
         out1 = self.layer1(out1)
         out2 = self.layer1(out2)
 
-        if all:
+        if full:
             coef1 = (1 - lam1) / (1 - lam2)
             out_a = (out1 - coef1 * out2) / (lam1 - lam2 * coef1)
 
@@ -492,7 +468,7 @@
         out1 = self.layer2(out1)
         out2 = self.layer2(out2)
 
-        if all:
+        if full:
             coef1 = (1 - lam1) / (1 - lam2)
             out_a = (out1 - coef1 * out2) / (lam1 - lam2 * coef1)
 
@@ -515,7 +491,7 @@
         out1 = self.layer3(out1)
         out2 = self.layer3(out2)
 
-        if all:
+        if full:
             coef1 = (1 - lam1) / (1 - lam2)
             out_a = (out1 - coef1 * out2) / (lam1 - lam2 * coef1)
 
@@ -538,7 +514,7 @@
         out1 = self.layer4(out1)
         out2 = self.layer4(out2)
 
-        if all:
+        if full:
             coef1 = (1 - lam1) / (1 - lam2)
             out_a = (out1 - coef1 * out2) / (lam1 - lam2 * coef1)
 
@@ -575,15 +551,15 @@
         return out_a, out_b
 
     def manifold_feats_forward(self, x: Tensor) -> tuple[Tensor, int]:
-        mix_hidden = random.randint(0, 2)
+        mix_hidden = random.randint(0, 2)  # noqa: S311
 
         if mix_hidden == 1:
-            out = F.relu(self.bn1(self.conv1(x)))
+            out = relu(self.bn1(self.conv1(x)))
             out = self.optional_pool(out)
             out = self.layer1(out)
 
         elif mix_hidden == 2:
-            out = F.relu(self.bn1(self.conv1(x)))
+            out = relu(self.bn1(self.conv1(x)))
             out = self.optional_pool(out)
             out = self.layer1(out)
             out = self.layer2(out)
@@ -593,8 +569,6 @@
 
         return out, mix_hidden
 
-=======
->>>>>>> cdc06995
     def feats_forward(self, x: Tensor) -> Tensor:
         out = self.activation_fn(self.bn1(self.conv1(x)))
         out = self.optional_pool(out)
