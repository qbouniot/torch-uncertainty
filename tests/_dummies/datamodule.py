--- conflicted
+++ resolved
@@ -10,10 +10,6 @@
 from .dataset import DummyClassificationDataset, DummyRegressionDataset
 
 
-<<<<<<< HEAD
-# fmt: on
-=======
->>>>>>> de8a8c52
 class DummyClassificationDataModule(AbstractDataModule):
     num_channels = 1
     image_size: int = 4
@@ -38,11 +34,7 @@
             persistent_workers=persistent_workers,
         )
 
-<<<<<<< HEAD
-        self.ood_detection = ood_detection
-=======
         self.evaluate_ood = evaluate_ood
->>>>>>> de8a8c52
         self.num_classes = num_classes
 
         self.dataset = DummyClassificationDataset
@@ -99,13 +91,7 @@
         **kwargs: Any,
     ) -> ArgumentParser:
         p = super().add_argparse_args(parent_parser)
-<<<<<<< HEAD
-        p.add_argument(
-            "--evaluate_ood", dest="ood_detection", action="store_true"
-        )
-=======
         p.add_argument("--evaluate_ood", action="store_true")
->>>>>>> de8a8c52
         return parent_parser
 
 
@@ -132,11 +118,7 @@
             persistent_workers=persistent_workers,
         )
 
-<<<<<<< HEAD
-        self.ood_detection = ood_detection
-=======
         self.evaluate_ood = evaluate_ood
->>>>>>> de8a8c52
         self.out_features = out_features
 
         self.dataset = DummyRegressionDataset
@@ -186,11 +168,5 @@
         **kwargs: Any,
     ) -> ArgumentParser:
         p = super().add_argparse_args(parent_parser)
-<<<<<<< HEAD
-        p.add_argument(
-            "--evaluate_ood", dest="ood_detection", action="store_true"
-        )
-=======
         p.add_argument("--evaluate_ood", action="store_true")
->>>>>>> de8a8c52
         return parent_parser