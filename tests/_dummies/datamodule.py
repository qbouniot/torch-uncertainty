--- conflicted
+++ resolved
@@ -10,12 +10,7 @@
 from .dataset import DummyClassificationDataset, DummyRegressionDataset
 
 
-<<<<<<< HEAD
-# fmt: on
 class DummyClassificationDataModule(AbstractDataModule):
-=======
-class DummyClassificationDataModule(LightningDataModule):
->>>>>>> 0ca69661
     num_channels = 1
     image_size: int = 4
     training_task = "classification"
@@ -39,13 +34,7 @@
             persistent_workers=persistent_workers,
         )
 
-<<<<<<< HEAD
-        self.ood_detection = ood_detection
-=======
-        self.root: Path = root
         self.evaluate_ood = evaluate_ood
-        self.batch_size = batch_size
->>>>>>> 0ca69661
         self.num_classes = num_classes
 
         self.dataset = DummyClassificationDataset
@@ -101,18 +90,8 @@
         parent_parser: ArgumentParser,
         **kwargs: Any,
     ) -> ArgumentParser:
-<<<<<<< HEAD
         p = super().add_argparse_args(parent_parser)
-        p.add_argument(
-            "--evaluate_ood", dest="ood_detection", action="store_true"
-        )
-=======
-        p = parent_parser.add_argument_group("datamodule")
-        p.add_argument("--root", type=str, default="./data/")
-        p.add_argument("--batch_size", type=int, default=2)
-        p.add_argument("--num_workers", type=int, default=1)
         p.add_argument("--evaluate_ood", action="store_true")
->>>>>>> 0ca69661
         return parent_parser
 
 
@@ -139,15 +118,7 @@
             persistent_workers=persistent_workers,
         )
 
-<<<<<<< HEAD
-        self.ood_detection = ood_detection
-=======
-        if isinstance(root, str):
-            root = Path(root)
-        self.root: Path = root
         self.evaluate_ood = evaluate_ood
-        self.batch_size = batch_size
->>>>>>> 0ca69661
         self.out_features = out_features
 
         self.dataset = DummyRegressionDataset
@@ -196,16 +167,6 @@
         parent_parser: ArgumentParser,
         **kwargs: Any,
     ) -> ArgumentParser:
-<<<<<<< HEAD
         p = super().add_argparse_args(parent_parser)
-        p.add_argument(
-            "--evaluate_ood", dest="ood_detection", action="store_true"
-        )
-=======
-        p = parent_parser.add_argument_group("datamodule")
-        p.add_argument("--root", type=str, default="./data/")
-        p.add_argument("--batch_size", type=int, default=2)
-        p.add_argument("--num_workers", type=int, default=1)
         p.add_argument("--evaluate_ood", action="store_true")
->>>>>>> 0ca69661
         return parent_parser