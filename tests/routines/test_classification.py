<<<<<<< HEAD
# from functools import partial
# from pathlib import Path

# import pytest
# from cli_test_helpers import ArgvContext
# from torch import nn

# from tests._dummies import (
#     DummyClassificationBaseline,
#     DummyClassificationDataModule,
#     DummyClassificationDataset,
# )
# from torch_uncertainty import cli_main, init_args
# from torch_uncertainty.losses import DECLoss, ELBOLoss
# from torch_uncertainty.optimization_procedures import optim_cifar10_resnet18
# from torch_uncertainty.routines.classification import (
#     ClassificationRoutine,
# )


# class TestClassificationSingle:
#     """Testing the classification routine with a single model."""

#     def test_cli_main_dummy_binary(self):
#         root = Path(__file__).parent.absolute().parents[0]
#         with ArgvContext("file.py"):
#             args = init_args(DummyClassificationBaseline, DummyClassificationDataModule)

#             args.root = str(root / "data")
#             dm = DummyClassificationDataModule(num_classes=1, **vars(args))

#             model = DummyClassificationBaseline(
#                 num_classes=dm.num_classes,
#                 in_channels=dm.num_channels,
#                 loss=nn.BCEWithLogitsLoss,
#                 optimization_procedure=optim_cifar10_resnet18,
#                 baseline_type="single",
#                 **vars(args),
#             )
#             cli_main(model, dm, root, "logs/dummy", args)

#         with ArgvContext("file.py", "--logits"):
#             args = init_args(DummyClassificationBaseline, DummyClassificationDataModule)

#             args.root = str(root / "data")
#             dm = DummyClassificationDataModule(num_classes=1, **vars(args))

#             model = DummyClassificationBaseline(
#                 num_classes=dm.num_classes,
#                 in_channels=dm.num_channels,
#                 loss=nn.BCEWithLogitsLoss,
#                 optimization_procedure=optim_cifar10_resnet18,
#                 baseline_type="single",
#                 **vars(args),
#             )
#             cli_main(model, dm, root, "logs/dummy", args)

#     def test_cli_main_dummy_ood(self):
#         root = Path(__file__).parent.absolute().parents[0]
#         with ArgvContext("file.py", "--fast_dev_run"):
#             args = init_args(DummyClassificationBaseline, DummyClassificationDataModule)

#             args.root = str(root / "data")
#             dm = DummyClassificationDataModule(**vars(args))
#             loss = partial(
#                 ELBOLoss,
#                 criterion=nn.CrossEntropyLoss(),
#                 kl_weight=1e-5,
#                 num_samples=2,
#             )
#             model = DummyClassificationBaseline(
#                 num_classes=dm.num_classes,
#                 in_channels=dm.num_channels,
#                 loss=loss,
#                 optimization_procedure=optim_cifar10_resnet18,
#                 baseline_type="single",
#                 **vars(args),
#             )
#             cli_main(model, dm, root, "logs/dummy", args)

#         with ArgvContext(
#             "file.py",
#             "--evaluate_ood",
#             "--entropy",
#         ):
#             args = init_args(DummyClassificationBaseline, DummyClassificationDataModule)

#             args.root = str(root / "data")
#             dm = DummyClassificationDataModule(**vars(args))

#             model = DummyClassificationBaseline(
#                 num_classes=dm.num_classes,
#                 in_channels=dm.num_channels,
#                 loss=DECLoss,
#                 optimization_procedure=optim_cifar10_resnet18,
#                 baseline_type="single",
#                 **vars(args),
#             )
#             cli_main(model, dm, root, "logs/dummy", args)

#         with ArgvContext(
#             "file.py",
#             "--evaluate_ood",
#             "--entropy",
#             "--cutmix_alpha",
#             "0.5",
#             "--mixtype",
#             "timm",
#         ):
#             args = init_args(DummyClassificationBaseline, DummyClassificationDataModule)

#             args.root = str(root / "data")
#             dm = DummyClassificationDataModule(**vars(args))

#             model = DummyClassificationBaseline(
#                 num_classes=dm.num_classes,
#                 in_channels=dm.num_channels,
#                 loss=DECLoss,
#                 optimization_procedure=optim_cifar10_resnet18,
#                 baseline_type="single",
#                 **vars(args),
#             )
#             with pytest.raises(NotImplementedError):
#                 cli_main(model, dm, root, "logs/dummy", args)

#     def test_cli_main_dummy_mixup_ts_cv(self):
#         root = Path(__file__).parent.absolute().parents[0]
#         with ArgvContext(
#             "file.py",
#             "--mixtype",
#             "kernel_warping",
#             "--mixup_alpha",
#             "1.",
#             "--dist_sim",
#             "inp",
#             "--val_temp_scaling",
#             "--use_cv",
#         ):
#             args = init_args(DummyClassificationBaseline, DummyClassificationDataModule)

#             args.root = str(root / "data")
#             dm = DummyClassificationDataModule(num_classes=10, **vars(args))
#             dm.dataset = lambda root, num_channels, num_classes, image_size, transform: DummyClassificationDataset(
#                 root,
#                 num_channels=num_channels,
#                 num_classes=num_classes,
#                 image_size=image_size,
#                 transform=transform,
#                 num_images=20,
#             )

#             list_dm = dm.make_cross_val_splits(2, 1)
#             list_model = [
#                 DummyClassificationBaseline(
#                     num_classes=list_dm[i].dm.num_classes,
#                     in_channels=list_dm[i].dm.num_channels,
#                     loss=nn.CrossEntropyLoss,
#                     optimization_procedure=optim_cifar10_resnet18,
#                     baseline_type="single",
#                     calibration_set=dm.get_val_set,
#                     **vars(args),
#                 )
#                 for i in range(len(list_dm))
#             ]

#             cli_main(list_model, list_dm, root, "logs/dummy", args)

#         with ArgvContext(
#             "file.py",
#             "--mixtype",
#             "kernel_warping",
#             "--mixup_alpha",
#             "1.",
#             "--dist_sim",
#             "emb",
#             "--val_temp_scaling",
#             "--use_cv",
#         ):
#             args = init_args(DummyClassificationBaseline, DummyClassificationDataModule)

#             args.root = str(root / "data")
#             dm = DummyClassificationDataModule(num_classes=10, **vars(args))
#             dm.dataset = lambda root, num_channels, num_classes, image_size, transform: DummyClassificationDataset(
#                 root,
#                 num_channels=num_channels,
#                 num_classes=num_classes,
#                 image_size=image_size,
#                 transform=transform,
#                 num_images=20,
#             )

#             list_dm = dm.make_cross_val_splits(2, 1)
#             list_model = []
#             for i in range(len(list_dm)):
#                 list_model.append(
#                     DummyClassificationBaseline(
#                         num_classes=list_dm[i].dm.num_classes,
#                         in_channels=list_dm[i].dm.num_channels,
#                         loss=nn.CrossEntropyLoss,
#                         optimization_procedure=optim_cifar10_resnet18,
#                         baseline_type="single",
#                         calibration_set=dm.get_val_set,
#                         **vars(args),
#                     )
#                 )

#             cli_main(list_model, list_dm, root, "logs/dummy", args)

#     def test_classification_failures(self):
#         with pytest.raises(ValueError):
#             ClassificationRoutine(
#                 10, nn.Module(), None, None, use_entropy=True, use_logits=True
#             )

#         with pytest.raises(ValueError):
#             ClassificationRoutine(10, nn.Module(), None, None, cutmix_alpha=-1)


# class TestClassificationEnsemble:
#     """Testing the classification routine with an ensemble model."""

#     def test_cli_main_dummy_binary(self):
#         root = Path(__file__).parent.absolute().parents[0]
#         with ArgvContext("file.py"):
#             args = init_args(DummyClassificationBaseline, DummyClassificationDataModule)

#             # datamodule
#             args.root = str(root / "data")
#             dm = DummyClassificationDataModule(num_classes=1, **vars(args))
#             loss = partial(
#                 ELBOLoss,
#                 criterion=nn.CrossEntropyLoss(),
#                 kl_weight=1e-5,
#                 num_samples=1,
#             )
#             model = DummyClassificationBaseline(
#                 num_classes=dm.num_classes,
#                 in_channels=dm.num_channels,
#                 loss=loss,
#                 optimization_procedure=optim_cifar10_resnet18,
#                 baseline_type="ensemble",
#                 **vars(args),
#             )

#             cli_main(model, dm, root, "logs/dummy", args)

#         with ArgvContext("file.py", "--mutual_information"):
#             args = init_args(DummyClassificationBaseline, DummyClassificationDataModule)

#             # datamodule
#             args.root = str(root / "data")
#             dm = DummyClassificationDataModule(num_classes=1, **vars(args))

#             model = DummyClassificationBaseline(
#                 num_classes=dm.num_classes,
#                 in_channels=dm.num_channels,
#                 loss=nn.BCEWithLogitsLoss,
#                 optimization_procedure=optim_cifar10_resnet18,
#                 baseline_type="ensemble",
#                 **vars(args),
#             )

#             cli_main(model, dm, root, "logs/dummy", args)

#     def test_cli_main_dummy_ood(self):
#         root = Path(__file__).parent.absolute().parents[0]
#         with ArgvContext("file.py", "--logits"):
#             args = init_args(DummyClassificationBaseline, DummyClassificationDataModule)

#             # datamodule
#             args.root = str(root / "data")
#             dm = DummyClassificationDataModule(**vars(args))

#             model = DummyClassificationBaseline(
#                 num_classes=dm.num_classes,
#                 in_channels=dm.num_channels,
#                 loss=nn.CrossEntropyLoss,
#                 optimization_procedure=optim_cifar10_resnet18,
#                 baseline_type="ensemble",
#                 **vars(args),
#             )

#             cli_main(model, dm, root, "logs/dummy", args)

#         with ArgvContext("file.py", "--evaluate_ood", "--entropy"):
#             args = init_args(DummyClassificationBaseline, DummyClassificationDataModule)

#             # datamodule
#             args.root = str(root / "data")
#             dm = DummyClassificationDataModule(**vars(args))

#             model = DummyClassificationBaseline(
#                 num_classes=dm.num_classes,
#                 in_channels=dm.num_channels,
#                 loss=DECLoss,
#                 optimization_procedure=optim_cifar10_resnet18,
#                 baseline_type="ensemble",
#                 **vars(args),
#             )

#             cli_main(model, dm, root, "logs/dummy", args)

#         with ArgvContext("file.py", "--evaluate_ood", "--variation_ratio"):
#             args = init_args(DummyClassificationBaseline, DummyClassificationDataModule)

#             # datamodule
#             args.root = str(root / "data")
#             dm = DummyClassificationDataModule(**vars(args))

#             model = DummyClassificationBaseline(
#                 num_classes=dm.num_classes,
#                 in_channels=dm.num_channels,
#                 loss=nn.CrossEntropyLoss,
#                 optimization_procedure=optim_cifar10_resnet18,
#                 baseline_type="ensemble",
#                 **vars(args),
#             )

#             cli_main(model, dm, root, "logs/dummy", args)

#     def test_classification_failures(self):
#         with pytest.raises(ValueError):
#             ClassificationRoutine(
#                 10,
#                 nn.Module(),
#                 None,
#                 None,
#                 2,
#                 use_entropy=True,
#                 use_variation_ratio=True,
#             )
=======
from functools import partial
from pathlib import Path

import pytest
from cli_test_helpers import ArgvContext
from torch import nn

from tests._dummies import (
    DummyClassificationBaseline,
    DummyClassificationDataModule,
    DummyClassificationDataset,
    dummy_model,
)
from torch_uncertainty import cli_main, init_args
from torch_uncertainty.losses import DECLoss, ELBOLoss
from torch_uncertainty.optimization_procedures import optim_cifar10_resnet18
from torch_uncertainty.routines.classification import (
    ClassificationEnsemble,
    ClassificationSingle,
)


class TestClassificationSingle:
    """Testing the classification routine with a single model."""

    def test_cli_main_dummy_binary(self):
        root = Path(__file__).parent.absolute().parents[0]
        with ArgvContext("file.py"):
            args = init_args(
                DummyClassificationBaseline, DummyClassificationDataModule
            )

            args.root = str(root / "data")
            args.eval_grouping_loss = True
            dm = DummyClassificationDataModule(
                num_classes=1, num_images=100, **vars(args)
            )

            model = DummyClassificationBaseline(
                num_classes=dm.num_classes,
                in_channels=dm.num_channels,
                loss=nn.BCEWithLogitsLoss,
                optimization_procedure=optim_cifar10_resnet18,
                baseline_type="single",
                **vars(args),
            )
            cli_main(model, dm, root, "logs/dummy", args)

        with ArgvContext("file.py", "--logits"):
            args = init_args(
                DummyClassificationBaseline, DummyClassificationDataModule
            )

            args.root = str(root / "data")
            dm = DummyClassificationDataModule(num_classes=1, **vars(args))

            model = DummyClassificationBaseline(
                num_classes=dm.num_classes,
                in_channels=dm.num_channels,
                loss=nn.BCEWithLogitsLoss,
                optimization_procedure=optim_cifar10_resnet18,
                baseline_type="single",
                **vars(args),
            )
            cli_main(model, dm, root, "logs/dummy", args)

    def test_cli_main_dummy_ood(self):
        root = Path(__file__).parent.absolute().parents[0]
        with ArgvContext("file.py", "--fast_dev_run"):
            args = init_args(
                DummyClassificationBaseline, DummyClassificationDataModule
            )

            args.root = str(root / "data")
            dm = DummyClassificationDataModule(**vars(args))
            loss = partial(
                ELBOLoss,
                criterion=nn.CrossEntropyLoss(),
                kl_weight=1e-5,
                num_samples=2,
            )
            model = DummyClassificationBaseline(
                num_classes=dm.num_classes,
                in_channels=dm.num_channels,
                loss=loss,
                optimization_procedure=optim_cifar10_resnet18,
                baseline_type="single",
                **vars(args),
            )
            cli_main(model, dm, root, "logs/dummy", args)

        with ArgvContext(
            "file.py",
            "--eval-ood",
            "--entropy",
        ):
            args = init_args(
                DummyClassificationBaseline, DummyClassificationDataModule
            )

            args.root = str(root / "data")
            dm = DummyClassificationDataModule(**vars(args))

            model = DummyClassificationBaseline(
                num_classes=dm.num_classes,
                in_channels=dm.num_channels,
                loss=DECLoss,
                optimization_procedure=optim_cifar10_resnet18,
                baseline_type="single",
                **vars(args),
            )
            cli_main(model, dm, root, "logs/dummy", args)

        with ArgvContext(
            "file.py",
            "--eval-ood",
            "--entropy",
            "--cutmix_alpha",
            "0.5",
            "--mixtype",
            "timm",
        ):
            args = init_args(
                DummyClassificationBaseline, DummyClassificationDataModule
            )

            args.root = str(root / "data")
            dm = DummyClassificationDataModule(**vars(args))

            model = DummyClassificationBaseline(
                num_classes=dm.num_classes,
                in_channels=dm.num_channels,
                loss=DECLoss,
                optimization_procedure=optim_cifar10_resnet18,
                baseline_type="single",
                **vars(args),
            )
            with pytest.raises(NotImplementedError):
                cli_main(model, dm, root, "logs/dummy", args)

    def test_cli_main_dummy_mixup_ts_cv(self):
        root = Path(__file__).parent.absolute().parents[0]
        with ArgvContext(
            "file.py",
            "--mixtype",
            "kernel_warping",
            "--mixup_alpha",
            "1.",
            "--dist_sim",
            "inp",
            "--val_temp_scaling",
            "--use_cv",
        ):
            args = init_args(
                DummyClassificationBaseline, DummyClassificationDataModule
            )

            args.root = str(root / "data")
            dm = DummyClassificationDataModule(num_classes=10, **vars(args))
            dm.dataset = (
                lambda root,
                num_channels,
                num_classes,
                image_size,
                transform,
                num_images: DummyClassificationDataset(
                    root,
                    num_channels=num_channels,
                    num_classes=num_classes,
                    image_size=image_size,
                    transform=transform,
                    num_images=20,
                )
            )

            list_dm = dm.make_cross_val_splits(2, 1)
            list_model = [
                DummyClassificationBaseline(
                    num_classes=list_dm[i].dm.num_classes,
                    in_channels=list_dm[i].dm.num_channels,
                    loss=nn.CrossEntropyLoss,
                    optimization_procedure=optim_cifar10_resnet18,
                    baseline_type="single",
                    calibration_set=dm.get_val_set,
                    **vars(args),
                )
                for i in range(len(list_dm))
            ]

            cli_main(list_model, list_dm, root, "logs/dummy", args)

        with ArgvContext(
            "file.py",
            "--mixtype",
            "kernel_warping",
            "--mixup_alpha",
            "1.",
            "--dist_sim",
            "emb",
            "--val_temp_scaling",
            "--use_cv",
        ):
            args = init_args(
                DummyClassificationBaseline, DummyClassificationDataModule
            )

            args.root = str(root / "data")
            dm = DummyClassificationDataModule(num_classes=10, **vars(args))
            dm.dataset = (
                lambda root,
                num_channels,
                num_classes,
                image_size,
                transform,
                num_images: DummyClassificationDataset(
                    root,
                    num_channels=num_channels,
                    num_classes=num_classes,
                    image_size=image_size,
                    transform=transform,
                    num_images=20,
                )
            )

            list_dm = dm.make_cross_val_splits(2, 1)
            list_model = []
            for i in range(len(list_dm)):
                list_model.append(
                    DummyClassificationBaseline(
                        num_classes=list_dm[i].dm.num_classes,
                        in_channels=list_dm[i].dm.num_channels,
                        loss=nn.CrossEntropyLoss,
                        optimization_procedure=optim_cifar10_resnet18,
                        baseline_type="single",
                        calibration_set=dm.get_val_set,
                        **vars(args),
                    )
                )

            cli_main(list_model, list_dm, root, "logs/dummy", args)

    def test_classification_failures(self):
        with pytest.raises(ValueError):
            ClassificationSingle(
                10, nn.Module(), None, None, use_entropy=True, use_logits=True
            )

        with pytest.raises(ValueError):
            ClassificationSingle(10, nn.Module(), None, None, cutmix_alpha=-1)

        with pytest.raises(ValueError):
            ClassificationSingle(
                10, nn.Module(), None, None, eval_grouping_loss=True
            )

        model = dummy_model(1, 1, 1, 0, with_feats=False, with_linear=True)

        with pytest.raises(ValueError):
            ClassificationSingle(10, model, None, None, eval_grouping_loss=True)

        model = dummy_model(1, 1, 1, 0, with_feats=True, with_linear=False)

        with pytest.raises(ValueError):
            ClassificationSingle(10, model, None, None, eval_grouping_loss=True)


class TestClassificationEnsemble:
    """Testing the classification routine with an ensemble model."""

    def test_cli_main_dummy_binary(self):
        root = Path(__file__).parent.absolute().parents[0]
        with ArgvContext("file.py"):
            args = init_args(
                DummyClassificationBaseline, DummyClassificationDataModule
            )

            # datamodule
            args.root = str(root / "data")
            dm = DummyClassificationDataModule(num_classes=1, **vars(args))
            loss = partial(
                ELBOLoss,
                criterion=nn.CrossEntropyLoss(),
                kl_weight=1e-5,
                num_samples=1,
            )
            model = DummyClassificationBaseline(
                num_classes=dm.num_classes,
                in_channels=dm.num_channels,
                loss=loss,
                optimization_procedure=optim_cifar10_resnet18,
                baseline_type="ensemble",
                **vars(args),
            )

            cli_main(model, dm, root, "logs/dummy", args)

        with ArgvContext("file.py", "--mutual_information"):
            args = init_args(
                DummyClassificationBaseline, DummyClassificationDataModule
            )

            # datamodule
            args.root = str(root / "data")
            dm = DummyClassificationDataModule(num_classes=1, **vars(args))

            model = DummyClassificationBaseline(
                num_classes=dm.num_classes,
                in_channels=dm.num_channels,
                loss=nn.BCEWithLogitsLoss,
                optimization_procedure=optim_cifar10_resnet18,
                baseline_type="ensemble",
                **vars(args),
            )

            cli_main(model, dm, root, "logs/dummy", args)

    def test_cli_main_dummy_ood(self):
        root = Path(__file__).parent.absolute().parents[0]
        with ArgvContext("file.py", "--logits"):
            args = init_args(
                DummyClassificationBaseline, DummyClassificationDataModule
            )

            # datamodule
            args.root = str(root / "data")
            dm = DummyClassificationDataModule(**vars(args))

            model = DummyClassificationBaseline(
                num_classes=dm.num_classes,
                in_channels=dm.num_channels,
                loss=nn.CrossEntropyLoss,
                optimization_procedure=optim_cifar10_resnet18,
                baseline_type="ensemble",
                **vars(args),
            )

            cli_main(model, dm, root, "logs/dummy", args)

        with ArgvContext("file.py", "--eval-ood", "--entropy"):
            args = init_args(
                DummyClassificationBaseline, DummyClassificationDataModule
            )

            # datamodule
            args.root = str(root / "data")
            dm = DummyClassificationDataModule(**vars(args))

            model = DummyClassificationBaseline(
                num_classes=dm.num_classes,
                in_channels=dm.num_channels,
                loss=DECLoss,
                optimization_procedure=optim_cifar10_resnet18,
                baseline_type="ensemble",
                **vars(args),
            )

            cli_main(model, dm, root, "logs/dummy", args)

        with ArgvContext("file.py", "--eval-ood", "--variation_ratio"):
            args = init_args(
                DummyClassificationBaseline, DummyClassificationDataModule
            )

            # datamodule
            args.root = str(root / "data")
            dm = DummyClassificationDataModule(**vars(args))

            model = DummyClassificationBaseline(
                num_classes=dm.num_classes,
                in_channels=dm.num_channels,
                loss=nn.CrossEntropyLoss,
                optimization_procedure=optim_cifar10_resnet18,
                baseline_type="ensemble",
                **vars(args),
            )

            cli_main(model, dm, root, "logs/dummy", args)

    def test_classification_failures(self):
        with pytest.raises(ValueError):
            ClassificationEnsemble(
                10,
                nn.Module(),
                None,
                None,
                2,
                use_entropy=True,
                use_variation_ratio=True,
            )
>>>>>>> fbf6c419
<|MERGE_RESOLUTION|>--- conflicted
+++ resolved
@@ -1,4 +1,3 @@
-<<<<<<< HEAD
 # from functools import partial
 # from pathlib import Path
 
@@ -10,12 +9,14 @@
 #     DummyClassificationBaseline,
 #     DummyClassificationDataModule,
 #     DummyClassificationDataset,
+#     dummy_model,
 # )
 # from torch_uncertainty import cli_main, init_args
 # from torch_uncertainty.losses import DECLoss, ELBOLoss
 # from torch_uncertainty.optimization_procedures import optim_cifar10_resnet18
 # from torch_uncertainty.routines.classification import (
-#     ClassificationRoutine,
+#     ClassificationEnsemble,
+#     ClassificationSingle,
 # )
 
 
@@ -27,8 +28,11 @@
 #         with ArgvContext("file.py"):
 #             args = init_args(DummyClassificationBaseline, DummyClassificationDataModule)
 
-#             args.root = str(root / "data")
-#             dm = DummyClassificationDataModule(num_classes=1, **vars(args))
+# args.root = str(root / "data")
+# args.eval_grouping_loss = True
+# dm = DummyClassificationDataModule(
+#     num_classes=1, num_images=100, **vars(args)
+# )
 
 #             model = DummyClassificationBaseline(
 #                 num_classes=dm.num_classes,
@@ -79,12 +83,14 @@
 #             )
 #             cli_main(model, dm, root, "logs/dummy", args)
 
-#         with ArgvContext(
-#             "file.py",
-#             "--evaluate_ood",
-#             "--entropy",
-#         ):
-#             args = init_args(DummyClassificationBaseline, DummyClassificationDataModule)
+# with ArgvContext(
+#     "file.py",
+#     "--eval-ood",
+#     "--entropy",
+# ):
+#     args = init_args(
+#         DummyClassificationBaseline, DummyClassificationDataModule
+#     )
 
 #             args.root = str(root / "data")
 #             dm = DummyClassificationDataModule(**vars(args))
@@ -99,16 +105,18 @@
 #             )
 #             cli_main(model, dm, root, "logs/dummy", args)
 
-#         with ArgvContext(
-#             "file.py",
-#             "--evaluate_ood",
-#             "--entropy",
-#             "--cutmix_alpha",
-#             "0.5",
-#             "--mixtype",
-#             "timm",
-#         ):
-#             args = init_args(DummyClassificationBaseline, DummyClassificationDataModule)
+# with ArgvContext(
+#     "file.py",
+#     "--eval-ood",
+#     "--entropy",
+#     "--cutmix_alpha",
+#     "0.5",
+#     "--mixtype",
+#     "timm",
+# ):
+#     args = init_args(
+#         DummyClassificationBaseline, DummyClassificationDataModule
+#     )
 
 #             args.root = str(root / "data")
 #             dm = DummyClassificationDataModule(**vars(args))
@@ -139,16 +147,23 @@
 #         ):
 #             args = init_args(DummyClassificationBaseline, DummyClassificationDataModule)
 
-#             args.root = str(root / "data")
-#             dm = DummyClassificationDataModule(num_classes=10, **vars(args))
-#             dm.dataset = lambda root, num_channels, num_classes, image_size, transform: DummyClassificationDataset(
-#                 root,
-#                 num_channels=num_channels,
-#                 num_classes=num_classes,
-#                 image_size=image_size,
-#                 transform=transform,
-#                 num_images=20,
-#             )
+# args.root = str(root / "data")
+# dm = DummyClassificationDataModule(num_classes=10, **vars(args))
+# dm.dataset = (
+#     lambda root,
+#     num_channels,
+#     num_classes,
+#     image_size,
+#     transform,
+#     num_images: DummyClassificationDataset(
+#         root,
+#         num_channels=num_channels,
+#         num_classes=num_classes,
+#         image_size=image_size,
+#         transform=transform,
+#         num_images=20,
+#     )
+# )
 
 #             list_dm = dm.make_cross_val_splits(2, 1)
 #             list_model = [
@@ -179,16 +194,23 @@
 #         ):
 #             args = init_args(DummyClassificationBaseline, DummyClassificationDataModule)
 
-#             args.root = str(root / "data")
-#             dm = DummyClassificationDataModule(num_classes=10, **vars(args))
-#             dm.dataset = lambda root, num_channels, num_classes, image_size, transform: DummyClassificationDataset(
-#                 root,
-#                 num_channels=num_channels,
-#                 num_classes=num_classes,
-#                 image_size=image_size,
-#                 transform=transform,
-#                 num_images=20,
-#             )
+# args.root = str(root / "data")
+# dm = DummyClassificationDataModule(num_classes=10, **vars(args))
+# dm.dataset = (
+#     lambda root,
+#     num_channels,
+#     num_classes,
+#     image_size,
+#     transform,
+#     num_images: DummyClassificationDataset(
+#         root,
+#         num_channels=num_channels,
+#         num_classes=num_classes,
+#         image_size=image_size,
+#         transform=transform,
+#         num_images=20,
+#     )
+# )
 
 #             list_dm = dm.make_cross_val_splits(2, 1)
 #             list_model = []
@@ -216,6 +238,21 @@
 #         with pytest.raises(ValueError):
 #             ClassificationRoutine(10, nn.Module(), None, None, cutmix_alpha=-1)
 
+# with pytest.raises(ValueError):
+#     ClassificationSingle(
+#         10, nn.Module(), None, None, eval_grouping_loss=True
+#     )
+
+# model = dummy_model(1, 1, 1, 0, with_feats=False, with_linear=True)
+
+# with pytest.raises(ValueError):
+#     ClassificationSingle(10, model, None, None, eval_grouping_loss=True)
+
+# model = dummy_model(1, 1, 1, 0, with_feats=True, with_linear=False)
+
+# with pytest.raises(ValueError):
+#     ClassificationSingle(10, model, None, None, eval_grouping_loss=True)
+
 
 # class TestClassificationEnsemble:
 #     """Testing the classification routine with an ensemble model."""
@@ -283,8 +320,10 @@
 
 #             cli_main(model, dm, root, "logs/dummy", args)
 
-#         with ArgvContext("file.py", "--evaluate_ood", "--entropy"):
-#             args = init_args(DummyClassificationBaseline, DummyClassificationDataModule)
+# with ArgvContext("file.py", "--eval-ood", "--entropy"):
+#     args = init_args(
+#         DummyClassificationBaseline, DummyClassificationDataModule
+#     )
 
 #             # datamodule
 #             args.root = str(root / "data")
@@ -301,8 +340,10 @@
 
 #             cli_main(model, dm, root, "logs/dummy", args)
 
-#         with ArgvContext("file.py", "--evaluate_ood", "--variation_ratio"):
-#             args = init_args(DummyClassificationBaseline, DummyClassificationDataModule)
+# with ArgvContext("file.py", "--eval-ood", "--variation_ratio"):
+#     args = init_args(
+#         DummyClassificationBaseline, DummyClassificationDataModule
+#     )
 
 #             # datamodule
 #             args.root = str(root / "data")
@@ -329,395 +370,4 @@
 #                 2,
 #                 use_entropy=True,
 #                 use_variation_ratio=True,
-#             )
-=======
-from functools import partial
-from pathlib import Path
-
-import pytest
-from cli_test_helpers import ArgvContext
-from torch import nn
-
-from tests._dummies import (
-    DummyClassificationBaseline,
-    DummyClassificationDataModule,
-    DummyClassificationDataset,
-    dummy_model,
-)
-from torch_uncertainty import cli_main, init_args
-from torch_uncertainty.losses import DECLoss, ELBOLoss
-from torch_uncertainty.optimization_procedures import optim_cifar10_resnet18
-from torch_uncertainty.routines.classification import (
-    ClassificationEnsemble,
-    ClassificationSingle,
-)
-
-
-class TestClassificationSingle:
-    """Testing the classification routine with a single model."""
-
-    def test_cli_main_dummy_binary(self):
-        root = Path(__file__).parent.absolute().parents[0]
-        with ArgvContext("file.py"):
-            args = init_args(
-                DummyClassificationBaseline, DummyClassificationDataModule
-            )
-
-            args.root = str(root / "data")
-            args.eval_grouping_loss = True
-            dm = DummyClassificationDataModule(
-                num_classes=1, num_images=100, **vars(args)
-            )
-
-            model = DummyClassificationBaseline(
-                num_classes=dm.num_classes,
-                in_channels=dm.num_channels,
-                loss=nn.BCEWithLogitsLoss,
-                optimization_procedure=optim_cifar10_resnet18,
-                baseline_type="single",
-                **vars(args),
-            )
-            cli_main(model, dm, root, "logs/dummy", args)
-
-        with ArgvContext("file.py", "--logits"):
-            args = init_args(
-                DummyClassificationBaseline, DummyClassificationDataModule
-            )
-
-            args.root = str(root / "data")
-            dm = DummyClassificationDataModule(num_classes=1, **vars(args))
-
-            model = DummyClassificationBaseline(
-                num_classes=dm.num_classes,
-                in_channels=dm.num_channels,
-                loss=nn.BCEWithLogitsLoss,
-                optimization_procedure=optim_cifar10_resnet18,
-                baseline_type="single",
-                **vars(args),
-            )
-            cli_main(model, dm, root, "logs/dummy", args)
-
-    def test_cli_main_dummy_ood(self):
-        root = Path(__file__).parent.absolute().parents[0]
-        with ArgvContext("file.py", "--fast_dev_run"):
-            args = init_args(
-                DummyClassificationBaseline, DummyClassificationDataModule
-            )
-
-            args.root = str(root / "data")
-            dm = DummyClassificationDataModule(**vars(args))
-            loss = partial(
-                ELBOLoss,
-                criterion=nn.CrossEntropyLoss(),
-                kl_weight=1e-5,
-                num_samples=2,
-            )
-            model = DummyClassificationBaseline(
-                num_classes=dm.num_classes,
-                in_channels=dm.num_channels,
-                loss=loss,
-                optimization_procedure=optim_cifar10_resnet18,
-                baseline_type="single",
-                **vars(args),
-            )
-            cli_main(model, dm, root, "logs/dummy", args)
-
-        with ArgvContext(
-            "file.py",
-            "--eval-ood",
-            "--entropy",
-        ):
-            args = init_args(
-                DummyClassificationBaseline, DummyClassificationDataModule
-            )
-
-            args.root = str(root / "data")
-            dm = DummyClassificationDataModule(**vars(args))
-
-            model = DummyClassificationBaseline(
-                num_classes=dm.num_classes,
-                in_channels=dm.num_channels,
-                loss=DECLoss,
-                optimization_procedure=optim_cifar10_resnet18,
-                baseline_type="single",
-                **vars(args),
-            )
-            cli_main(model, dm, root, "logs/dummy", args)
-
-        with ArgvContext(
-            "file.py",
-            "--eval-ood",
-            "--entropy",
-            "--cutmix_alpha",
-            "0.5",
-            "--mixtype",
-            "timm",
-        ):
-            args = init_args(
-                DummyClassificationBaseline, DummyClassificationDataModule
-            )
-
-            args.root = str(root / "data")
-            dm = DummyClassificationDataModule(**vars(args))
-
-            model = DummyClassificationBaseline(
-                num_classes=dm.num_classes,
-                in_channels=dm.num_channels,
-                loss=DECLoss,
-                optimization_procedure=optim_cifar10_resnet18,
-                baseline_type="single",
-                **vars(args),
-            )
-            with pytest.raises(NotImplementedError):
-                cli_main(model, dm, root, "logs/dummy", args)
-
-    def test_cli_main_dummy_mixup_ts_cv(self):
-        root = Path(__file__).parent.absolute().parents[0]
-        with ArgvContext(
-            "file.py",
-            "--mixtype",
-            "kernel_warping",
-            "--mixup_alpha",
-            "1.",
-            "--dist_sim",
-            "inp",
-            "--val_temp_scaling",
-            "--use_cv",
-        ):
-            args = init_args(
-                DummyClassificationBaseline, DummyClassificationDataModule
-            )
-
-            args.root = str(root / "data")
-            dm = DummyClassificationDataModule(num_classes=10, **vars(args))
-            dm.dataset = (
-                lambda root,
-                num_channels,
-                num_classes,
-                image_size,
-                transform,
-                num_images: DummyClassificationDataset(
-                    root,
-                    num_channels=num_channels,
-                    num_classes=num_classes,
-                    image_size=image_size,
-                    transform=transform,
-                    num_images=20,
-                )
-            )
-
-            list_dm = dm.make_cross_val_splits(2, 1)
-            list_model = [
-                DummyClassificationBaseline(
-                    num_classes=list_dm[i].dm.num_classes,
-                    in_channels=list_dm[i].dm.num_channels,
-                    loss=nn.CrossEntropyLoss,
-                    optimization_procedure=optim_cifar10_resnet18,
-                    baseline_type="single",
-                    calibration_set=dm.get_val_set,
-                    **vars(args),
-                )
-                for i in range(len(list_dm))
-            ]
-
-            cli_main(list_model, list_dm, root, "logs/dummy", args)
-
-        with ArgvContext(
-            "file.py",
-            "--mixtype",
-            "kernel_warping",
-            "--mixup_alpha",
-            "1.",
-            "--dist_sim",
-            "emb",
-            "--val_temp_scaling",
-            "--use_cv",
-        ):
-            args = init_args(
-                DummyClassificationBaseline, DummyClassificationDataModule
-            )
-
-            args.root = str(root / "data")
-            dm = DummyClassificationDataModule(num_classes=10, **vars(args))
-            dm.dataset = (
-                lambda root,
-                num_channels,
-                num_classes,
-                image_size,
-                transform,
-                num_images: DummyClassificationDataset(
-                    root,
-                    num_channels=num_channels,
-                    num_classes=num_classes,
-                    image_size=image_size,
-                    transform=transform,
-                    num_images=20,
-                )
-            )
-
-            list_dm = dm.make_cross_val_splits(2, 1)
-            list_model = []
-            for i in range(len(list_dm)):
-                list_model.append(
-                    DummyClassificationBaseline(
-                        num_classes=list_dm[i].dm.num_classes,
-                        in_channels=list_dm[i].dm.num_channels,
-                        loss=nn.CrossEntropyLoss,
-                        optimization_procedure=optim_cifar10_resnet18,
-                        baseline_type="single",
-                        calibration_set=dm.get_val_set,
-                        **vars(args),
-                    )
-                )
-
-            cli_main(list_model, list_dm, root, "logs/dummy", args)
-
-    def test_classification_failures(self):
-        with pytest.raises(ValueError):
-            ClassificationSingle(
-                10, nn.Module(), None, None, use_entropy=True, use_logits=True
-            )
-
-        with pytest.raises(ValueError):
-            ClassificationSingle(10, nn.Module(), None, None, cutmix_alpha=-1)
-
-        with pytest.raises(ValueError):
-            ClassificationSingle(
-                10, nn.Module(), None, None, eval_grouping_loss=True
-            )
-
-        model = dummy_model(1, 1, 1, 0, with_feats=False, with_linear=True)
-
-        with pytest.raises(ValueError):
-            ClassificationSingle(10, model, None, None, eval_grouping_loss=True)
-
-        model = dummy_model(1, 1, 1, 0, with_feats=True, with_linear=False)
-
-        with pytest.raises(ValueError):
-            ClassificationSingle(10, model, None, None, eval_grouping_loss=True)
-
-
-class TestClassificationEnsemble:
-    """Testing the classification routine with an ensemble model."""
-
-    def test_cli_main_dummy_binary(self):
-        root = Path(__file__).parent.absolute().parents[0]
-        with ArgvContext("file.py"):
-            args = init_args(
-                DummyClassificationBaseline, DummyClassificationDataModule
-            )
-
-            # datamodule
-            args.root = str(root / "data")
-            dm = DummyClassificationDataModule(num_classes=1, **vars(args))
-            loss = partial(
-                ELBOLoss,
-                criterion=nn.CrossEntropyLoss(),
-                kl_weight=1e-5,
-                num_samples=1,
-            )
-            model = DummyClassificationBaseline(
-                num_classes=dm.num_classes,
-                in_channels=dm.num_channels,
-                loss=loss,
-                optimization_procedure=optim_cifar10_resnet18,
-                baseline_type="ensemble",
-                **vars(args),
-            )
-
-            cli_main(model, dm, root, "logs/dummy", args)
-
-        with ArgvContext("file.py", "--mutual_information"):
-            args = init_args(
-                DummyClassificationBaseline, DummyClassificationDataModule
-            )
-
-            # datamodule
-            args.root = str(root / "data")
-            dm = DummyClassificationDataModule(num_classes=1, **vars(args))
-
-            model = DummyClassificationBaseline(
-                num_classes=dm.num_classes,
-                in_channels=dm.num_channels,
-                loss=nn.BCEWithLogitsLoss,
-                optimization_procedure=optim_cifar10_resnet18,
-                baseline_type="ensemble",
-                **vars(args),
-            )
-
-            cli_main(model, dm, root, "logs/dummy", args)
-
-    def test_cli_main_dummy_ood(self):
-        root = Path(__file__).parent.absolute().parents[0]
-        with ArgvContext("file.py", "--logits"):
-            args = init_args(
-                DummyClassificationBaseline, DummyClassificationDataModule
-            )
-
-            # datamodule
-            args.root = str(root / "data")
-            dm = DummyClassificationDataModule(**vars(args))
-
-            model = DummyClassificationBaseline(
-                num_classes=dm.num_classes,
-                in_channels=dm.num_channels,
-                loss=nn.CrossEntropyLoss,
-                optimization_procedure=optim_cifar10_resnet18,
-                baseline_type="ensemble",
-                **vars(args),
-            )
-
-            cli_main(model, dm, root, "logs/dummy", args)
-
-        with ArgvContext("file.py", "--eval-ood", "--entropy"):
-            args = init_args(
-                DummyClassificationBaseline, DummyClassificationDataModule
-            )
-
-            # datamodule
-            args.root = str(root / "data")
-            dm = DummyClassificationDataModule(**vars(args))
-
-            model = DummyClassificationBaseline(
-                num_classes=dm.num_classes,
-                in_channels=dm.num_channels,
-                loss=DECLoss,
-                optimization_procedure=optim_cifar10_resnet18,
-                baseline_type="ensemble",
-                **vars(args),
-            )
-
-            cli_main(model, dm, root, "logs/dummy", args)
-
-        with ArgvContext("file.py", "--eval-ood", "--variation_ratio"):
-            args = init_args(
-                DummyClassificationBaseline, DummyClassificationDataModule
-            )
-
-            # datamodule
-            args.root = str(root / "data")
-            dm = DummyClassificationDataModule(**vars(args))
-
-            model = DummyClassificationBaseline(
-                num_classes=dm.num_classes,
-                in_channels=dm.num_channels,
-                loss=nn.CrossEntropyLoss,
-                optimization_procedure=optim_cifar10_resnet18,
-                baseline_type="ensemble",
-                **vars(args),
-            )
-
-            cli_main(model, dm, root, "logs/dummy", args)
-
-    def test_classification_failures(self):
-        with pytest.raises(ValueError):
-            ClassificationEnsemble(
-                10,
-                nn.Module(),
-                None,
-                None,
-                2,
-                use_entropy=True,
-                use_variation_ratio=True,
-            )
->>>>>>> fbf6c419
+#             )