--- conflicted
+++ resolved
@@ -22,49 +22,7 @@
 pip install torch-uncertainty
 ```
 
-<<<<<<< HEAD
-### From source with Poetry
-
-#### Installing Poetry
-
-Installation guidelines for poetry are available on <https://python-poetry.org/docs/>. They boil down to executing the following command:
-```sh
-curl -sSL https://install.python-poetry.org | python3 -
-```
-
-#### Installing the package
-
-Clone the repository:
-
-```sh
-git clone https://github.com/ENSTA-U2IS/torch-uncertainty.git
-```
-
-Create a new conda environment and activate it with:
-
-```sh
-conda create -n uncertainty python=3.10 && conda activate uncertainty
-```
-
-Install the package using poetry:
-
-```sh
-poetry install torch-uncertainty
-```
-or, for development,
-
-```sh
-poetry install torch-uncertainty --with dev
-```
-
-Depending on your system, you may encounter poetry-related errors. If so, kill the process and add `PYTHON_KEYRING_BACKEND=keyring.backends.null.Keyring` at the beginning of every `poetry install` commands.
-
-#### Contributing
-
-In case that you would like to contribute, install from source and add the pre-commit hooks with `pre-commit install`
-=======
-To contribute, install the package from source following the instructions of the [dedicated page](https://torch-uncertainty.github.io/installation.html) in the documentation.
->>>>>>> 1dd89423
+To contribute, install the package from source following the instructions of the [dedicated page](https://torch-uncertainty.github.io/installation.html) in the documentation and activate the pre-commit hooks with `pre-commit install`.
 
 ## Getting Started and Documentation
 
