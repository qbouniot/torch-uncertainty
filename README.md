<div align="center">

![Torch Uncertainty Logo](https://github.com/ENSTA-U2IS/torch-uncertainty/blob/main/docs/source/_static/images/torch_uncertainty.png)

[![pypi](https://img.shields.io/pypi/v/torch_uncertainty.svg)](https://pypi.python.org/pypi/torch_uncertainty) [![tests](https://github.com/ENSTA-U2IS/torch-uncertainty/actions/workflows/run-tests.yml/badge.svg?branch=main&event=push)](https://github.com/ENSTA-U2IS/torch-uncertainty/actions/workflows/run-tests.yml) [![Code Coverage](https://img.shields.io/codecov/c/github/ENSTA-U2IS/torch-uncertainty.svg)](https://codecov.io/gh/ENSTA-U2IS/torch-uncertainty) [![Code style: black](https://img.shields.io/badge/code%20style-black-black.svg)](https://github.com/psf/black)
</div>

_Torch Uncertainty_ is a package designed to help you leverage uncertainty quantification techniques and make your neural networks more reliable. It is based on PyTorch Lightning to handle multi-GPU training and inference and automatic logging through tensorboard.

---

This package provides a multi-level API, including:
- ready-to-train baselines on research datasets, such as CIFAR and ImageNet
- baselines available for training on your datasets
- layers available for use in your networks

## Reference

This package also contains the official implementation of Packed-Ensembles.

If you find the corresponding models interesting, please consider citing our [paper](https://arxiv.org/abs/2104.14812):
	
    @inproceedings{laurent2023packed,
        title={Packed-Ensembles for Efficient Uncertainty Estimation},
        author={Laurent, Olivier and Lafage, Adrien and Tartaglione, Enzo and Daniel, Geoffrey and Martinez, Jean-Marc and Bursuc, Andrei and Franchi, Gianni},
<<<<<<< HEAD
        booktitle={ICLR2023},
=======
        booktitle={ICLR},
>>>>>>> 31cd6937
        year={2023}
    }


## Installation

The package can be installed from PyPI or from source.

### From PyPI

Install the package via pip: 
```sh
pip install torch-uncertainty
```

### From source with Poetry

#### Installing Poetry

Installation guidelines for poetry are available on <https://python-poetry.org/docs/>. They boil down to executing the following command:
```sh
curl -sSL https://install.python-poetry.org | python3 -
```

#### Installing the package

Clone the repository:

```sh
git clone https://github.com/ENSTA-U2IS/torch-uncertainty.git
```

Create a new conda environment and activate it with:

```sh
conda create -n uncertainty && conda activate uncertainty
```

Install the package using poetry:

```sh
poetry install torch-uncertainty
```
or, for development,

```sh
poetry install torch-uncertainty --with dev
```

Depending on your system, you may encounter poetry-related errors. If so, kill the process and add `PYTHON_KEYRING_BACKEND=keyring.backends.null.Keyring` at the beginning of every `poetry install` commands.

#### Contributing

In case that you would like to contribute, install from source and add the pre-commit hooks with `pre-commit install`

## Getting Started and Documentation

Please find the documentation at [torch-uncertainty.github.io](https://torch-uncertainty.github.io).

A quickstart is available at [torch-uncertainty.github.io/quickstart](https://torch-uncertainty.github.io/quickstart.html).

## Implemented baselines

To date, the following baselines are implemented:

- Deep Ensembles
- Masksembles
- Packed-Ensembles


## Awesome Torch repositories

You may find a lot of information about modern uncertainty estimation techniques on the [Awesome Uncertainty in Deep Learning](https://github.com/ENSTA-U2IS/awesome-uncertainty-deeplearning).

## Other References

<|MERGE_RESOLUTION|>--- conflicted
+++ resolved
@@ -23,11 +23,7 @@
     @inproceedings{laurent2023packed,
         title={Packed-Ensembles for Efficient Uncertainty Estimation},
         author={Laurent, Olivier and Lafage, Adrien and Tartaglione, Enzo and Daniel, Geoffrey and Martinez, Jean-Marc and Bursuc, Andrei and Franchi, Gianni},
-<<<<<<< HEAD
-        booktitle={ICLR2023},
-=======
         booktitle={ICLR},
->>>>>>> 31cd6937
         year={2023}
     }
 
